--- conflicted
+++ resolved
@@ -63,12 +63,8 @@
 		cmd.tf.command = ATA_CMD_ID_ATA;
 	else
 		cmd.tf.command = ATA_CMD_ID_ATAPI;
-<<<<<<< HEAD
-	cmd.tf_flags = IDE_TFLAG_TF | IDE_TFLAG_DEVICE;
-=======
 	cmd.valid.out.tf = IDE_VALID_OUT_TF | IDE_VALID_DEVICE;
 	cmd.valid.in.tf  = IDE_VALID_IN_TF  | IDE_VALID_DEVICE;
->>>>>>> 6574612f
 	cmd.protocol = ATA_PROT_PIO;
 
 	return ide_raw_taskfile(drive, &cmd, buf, 1);
@@ -100,22 +96,11 @@
 	memcpy(cmd, orig_cmd, sizeof(*cmd));
 
 	if ((cmd->tf_flags & IDE_TFLAG_DMA_PIO_FALLBACK) == 0) {
-<<<<<<< HEAD
-		ide_tf_dump(drive->name, tf);
-=======
 		ide_tf_dump(drive->name, cmd);
->>>>>>> 6574612f
 		tp_ops->write_devctl(hwif, ATA_DEVCTL_OBS);
 		SELECT_MASK(drive, 0);
 
 		if (cmd->ftf_flags & IDE_FTFLAG_OUT_DATA) {
-<<<<<<< HEAD
-			u8 data[2] = { tf->data, tf->hob_data };
-
-			tp_ops->output_data(drive, cmd, data, 2);
-		}
-		tp_ops->tf_load(drive, cmd);
-=======
 			u8 data[2] = { cmd->tf.data, cmd->hob.data };
 
 			tp_ops->output_data(drive, cmd, data, 2);
@@ -132,7 +117,6 @@
 
 		tp_ops->tf_load(drive, &cmd->hob, cmd->valid.out.hob);
 		tp_ops->tf_load(drive, &cmd->tf,  cmd->valid.out.tf);
->>>>>>> 6574612f
 	}
 
 	switch (cmd->protocol) {
@@ -276,7 +260,6 @@
 			cursg = cmd->cursg = sg_next(cmd->cursg);
 			cmd->cursg_ofs = 0;
 		}
-<<<<<<< HEAD
 
 		/* do the actual data transfer */
 		if (write)
@@ -289,20 +272,6 @@
 		if (PageHighMem(page))
 			local_irq_restore(flags);
 
-=======
-
-		/* do the actual data transfer */
-		if (write)
-			hwif->tp_ops->output_data(drive, cmd, buf, nr_bytes);
-		else
-			hwif->tp_ops->input_data(drive, cmd, buf, nr_bytes);
-
-		kunmap_atomic(buf, KM_BIO_SRC_IRQ);
-
-		if (PageHighMem(page))
-			local_irq_restore(flags);
-
->>>>>>> 6574612f
 		len -= nr_bytes;
 	}
 }
@@ -548,18 +517,6 @@
 
 	memset(&cmd, 0, sizeof(cmd));
 
-<<<<<<< HEAD
-	memcpy(&cmd.tf_array[0], req_task->hob_ports,
-	       HDIO_DRIVE_HOB_HDR_SIZE - 2);
-	memcpy(&cmd.tf_array[6], req_task->io_ports,
-	       HDIO_DRIVE_TASK_HDR_SIZE);
-
-	cmd.tf_flags   = IDE_TFLAG_IO_16BIT | IDE_TFLAG_DEVICE |
-			 IDE_TFLAG_IN_TF;
-
-	if (drive->dev_flags & IDE_DFLAG_LBA48)
-		cmd.tf_flags |= (IDE_TFLAG_LBA48 | IDE_TFLAG_IN_HOB);
-=======
 	memcpy(&cmd.hob, req_task->hob_ports, HDIO_DRIVE_HOB_HDR_SIZE - 2);
 	memcpy(&cmd.tf,  req_task->io_ports,  HDIO_DRIVE_TASK_HDR_SIZE);
 
@@ -571,7 +528,6 @@
 		cmd.tf_flags |= IDE_TFLAG_LBA48;
 		cmd.valid.in.hob = IDE_VALID_IN_HOB;
 	}
->>>>>>> 6574612f
 
 	if (req_task->out_flags.all) {
 		cmd.ftf_flags |= IDE_FTFLAG_FLAGGED;
@@ -580,30 +536,6 @@
 			cmd.ftf_flags |= IDE_FTFLAG_OUT_DATA;
 
 		if (req_task->out_flags.b.nsector_hob)
-<<<<<<< HEAD
-			cmd.tf_flags |= IDE_TFLAG_OUT_HOB_NSECT;
-		if (req_task->out_flags.b.sector_hob)
-			cmd.tf_flags |= IDE_TFLAG_OUT_HOB_LBAL;
-		if (req_task->out_flags.b.lcyl_hob)
-			cmd.tf_flags |= IDE_TFLAG_OUT_HOB_LBAM;
-		if (req_task->out_flags.b.hcyl_hob)
-			cmd.tf_flags |= IDE_TFLAG_OUT_HOB_LBAH;
-
-		if (req_task->out_flags.b.error_feature)
-			cmd.tf_flags |= IDE_TFLAG_OUT_FEATURE;
-		if (req_task->out_flags.b.nsector)
-			cmd.tf_flags |= IDE_TFLAG_OUT_NSECT;
-		if (req_task->out_flags.b.sector)
-			cmd.tf_flags |= IDE_TFLAG_OUT_LBAL;
-		if (req_task->out_flags.b.lcyl)
-			cmd.tf_flags |= IDE_TFLAG_OUT_LBAM;
-		if (req_task->out_flags.b.hcyl)
-			cmd.tf_flags |= IDE_TFLAG_OUT_LBAH;
-	} else {
-		cmd.tf_flags |= IDE_TFLAG_OUT_TF;
-		if (cmd.tf_flags & IDE_TFLAG_LBA48)
-			cmd.tf_flags |= IDE_TFLAG_OUT_HOB;
-=======
 			cmd.valid.out.hob |= IDE_VALID_NSECT;
 		if (req_task->out_flags.b.sector_hob)
 			cmd.valid.out.hob |= IDE_VALID_LBAL;
@@ -626,7 +558,6 @@
 		cmd.valid.out.tf |= IDE_VALID_OUT_TF;
 		if (cmd.tf_flags & IDE_TFLAG_LBA48)
 			cmd.valid.out.hob |= IDE_VALID_OUT_HOB;
->>>>>>> 6574612f
 	}
 
 	if (req_task->in_flags.b.data)
@@ -638,15 +569,9 @@
 		    req_task->data_phase == TASKFILE_IN_DMA)
 			cmd.tf_flags |= IDE_TFLAG_WRITE;
 	}
-<<<<<<< HEAD
 
 	cmd.protocol = ATA_PROT_DMA;
 
-=======
-
-	cmd.protocol = ATA_PROT_DMA;
-
->>>>>>> 6574612f
 	switch (req_task->data_phase) {
 		case TASKFILE_MULTI_OUT:
 			if (!drive->mult_count) {
@@ -698,11 +623,7 @@
 	if (req_task->req_cmd == IDE_DRIVE_TASK_NO_DATA)
 		nsect = 0;
 	else if (!nsect) {
-<<<<<<< HEAD
-		nsect = (cmd.tf.hob_nsect << 8) | cmd.tf.nsect;
-=======
 		nsect = (cmd.hob.nsect << 8) | cmd.tf.nsect;
->>>>>>> 6574612f
 
 		if (!nsect) {
 			printk(KERN_ERR "%s: in/out command without data\n",
@@ -714,15 +635,8 @@
 
 	err = ide_raw_taskfile(drive, &cmd, data_buf, nsect);
 
-<<<<<<< HEAD
-	memcpy(req_task->hob_ports, &cmd.tf_array[0],
-	       HDIO_DRIVE_HOB_HDR_SIZE - 2);
-	memcpy(req_task->io_ports, &cmd.tf_array[6],
-	       HDIO_DRIVE_TASK_HDR_SIZE);
-=======
 	memcpy(req_task->hob_ports, &cmd.hob, HDIO_DRIVE_HOB_HDR_SIZE - 2);
 	memcpy(req_task->io_ports,  &cmd.tf,  HDIO_DRIVE_TASK_HDR_SIZE);
->>>>>>> 6574612f
 
 	if ((cmd.ftf_flags & IDE_FTFLAG_SET_IN_FLAGS) &&
 	    req_task->in_flags.all == 0) {
