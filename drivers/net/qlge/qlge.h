--- conflicted
+++ resolved
@@ -1607,11 +1607,8 @@
 int ql_cam_route_initialize(struct ql_adapter *qdev);
 int ql_read_mpi_reg(struct ql_adapter *qdev, u32 reg, u32 *data);
 int ql_mb_about_fw(struct ql_adapter *qdev);
-<<<<<<< HEAD
-=======
 void ql_link_on(struct ql_adapter *qdev);
 void ql_link_off(struct ql_adapter *qdev);
->>>>>>> 80ffb3cc
 
 #if 1
 #define QL_ALL_DUMP
