--- conflicted
+++ resolved
@@ -157,27 +157,6 @@
 		{ ZD_CR19,  0x4a }, { ZD_CR20,  0x0c }, { ZD_CR21,  0x0E },
 		{ ZD_CR23,  0x48 },
 		/* normal size for cca threshold */
-<<<<<<< HEAD
-		{ CR24,  0x14 },
-		/* { CR24,  0x20 }, */
-		{ CR26,  0x90 }, { CR27,  0x30 }, { CR29,  0x20 },
-		{ CR31,  0xb2 }, { CR32,  0x43 }, { CR33,  0x28 },
-		{ CR38,  0x30 }, { CR34,  0x0f }, { CR35,  0xF0 },
-		{ CR41,  0x2a }, { CR46,  0x7F }, { CR47,  0x1E },
-		{ CR51,  0xc5 }, { CR52,  0xc5 }, { CR53,  0xc5 },
-		{ CR79,  0x58 }, { CR80,  0x30 }, { CR81,  0x30 },
-		{ CR82,  0x00 }, { CR83,  0x24 }, { CR84,  0x04 },
-		{ CR85,  0x00 }, { CR86,  0x10 }, { CR87,  0x2A },
-		{ CR88,  0x10 }, { CR89,  0x24 }, { CR90,  0x18 },
-		/* { CR91,  0x18 }, */
-		/* should solve continuous CTS frame problems */
-		{ CR91,  0x00 },
-		{ CR92,  0x0a }, { CR93,  0x00 }, { CR94,  0x01 },
-		{ CR95,  0x00 }, { CR96,  0x40 }, { CR97,  0x37 },
-		{ CR98,  0x05 }, { CR99,  0x28 }, { CR100, 0x00 },
-		{ CR101, 0x13 }, { CR102, 0x27 }, { CR103, 0x27 },
-		{ CR104, 0x18 }, { CR105, 0x12 },
-=======
 		{ ZD_CR24,  0x14 },
 		/* { ZD_CR24,  0x20 }, */
 		{ ZD_CR26,  0x90 }, { ZD_CR27,  0x30 }, { ZD_CR29,  0x20 },
@@ -190,14 +169,13 @@
 		{ ZD_CR85,  0x00 }, { ZD_CR86,  0x10 }, { ZD_CR87,  0x2A },
 		{ ZD_CR88,  0x10 }, { ZD_CR89,  0x24 }, { ZD_CR90,  0x18 },
 		/* { ZD_CR91,  0x18 }, */
-		/* should solve continous CTS frame problems */
+		/* should solve continuous CTS frame problems */
 		{ ZD_CR91,  0x00 },
 		{ ZD_CR92,  0x0a }, { ZD_CR93,  0x00 }, { ZD_CR94,  0x01 },
 		{ ZD_CR95,  0x00 }, { ZD_CR96,  0x40 }, { ZD_CR97,  0x37 },
 		{ ZD_CR98,  0x05 }, { ZD_CR99,  0x28 }, { ZD_CR100, 0x00 },
 		{ ZD_CR101, 0x13 }, { ZD_CR102, 0x27 }, { ZD_CR103, 0x27 },
 		{ ZD_CR104, 0x18 }, { ZD_CR105, 0x12 },
->>>>>>> b37e3b6d
 		/* normal size */
 		{ ZD_CR106, 0x1a },
 		/* { ZD_CR106, 0x22 }, */
