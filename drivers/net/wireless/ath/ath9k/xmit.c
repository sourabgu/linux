/*
 * Copyright (c) 2008-2009 Atheros Communications Inc.
 *
 * Permission to use, copy, modify, and/or distribute this software for any
 * purpose with or without fee is hereby granted, provided that the above
 * copyright notice and this permission notice appear in all copies.
 *
 * THE SOFTWARE IS PROVIDED "AS IS" AND THE AUTHOR DISCLAIMS ALL WARRANTIES
 * WITH REGARD TO THIS SOFTWARE INCLUDING ALL IMPLIED WARRANTIES OF
 * MERCHANTABILITY AND FITNESS. IN NO EVENT SHALL THE AUTHOR BE LIABLE FOR
 * ANY SPECIAL, DIRECT, INDIRECT, OR CONSEQUENTIAL DAMAGES OR ANY DAMAGES
 * WHATSOEVER RESULTING FROM LOSS OF USE, DATA OR PROFITS, WHETHER IN AN
 * ACTION OF CONTRACT, NEGLIGENCE OR OTHER TORTIOUS ACTION, ARISING OUT OF
 * OR IN CONNECTION WITH THE USE OR PERFORMANCE OF THIS SOFTWARE.
 */

#include "ath9k.h"
#include "ar9003_mac.h"

#define BITS_PER_BYTE           8
#define OFDM_PLCP_BITS          22
#define HT_RC_2_MCS(_rc)        ((_rc) & 0x1f)
#define HT_RC_2_STREAMS(_rc)    ((((_rc) & 0x78) >> 3) + 1)
#define L_STF                   8
#define L_LTF                   8
#define L_SIG                   4
#define HT_SIG                  8
#define HT_STF                  4
#define HT_LTF(_ns)             (4 * (_ns))
#define SYMBOL_TIME(_ns)        ((_ns) << 2) /* ns * 4 us */
#define SYMBOL_TIME_HALFGI(_ns) (((_ns) * 18 + 4) / 5)  /* ns * 3.6 us */
#define NUM_SYMBOLS_PER_USEC(_usec) (_usec >> 2)
#define NUM_SYMBOLS_PER_USEC_HALFGI(_usec) (((_usec*5)-4)/18)

#define OFDM_SIFS_TIME    	    16

static u16 bits_per_symbol[][2] = {
	/* 20MHz 40MHz */
	{    26,   54 },     /*  0: BPSK */
	{    52,  108 },     /*  1: QPSK 1/2 */
	{    78,  162 },     /*  2: QPSK 3/4 */
	{   104,  216 },     /*  3: 16-QAM 1/2 */
	{   156,  324 },     /*  4: 16-QAM 3/4 */
	{   208,  432 },     /*  5: 64-QAM 2/3 */
	{   234,  486 },     /*  6: 64-QAM 3/4 */
	{   260,  540 },     /*  7: 64-QAM 5/6 */
};

#define IS_HT_RATE(_rate)     ((_rate) & 0x80)

static void ath_tx_send_ht_normal(struct ath_softc *sc, struct ath_txq *txq,
				  struct ath_atx_tid *tid,
				  struct list_head *bf_head);
static void ath_tx_complete_buf(struct ath_softc *sc, struct ath_buf *bf,
				struct ath_txq *txq, struct list_head *bf_q,
				struct ath_tx_status *ts, int txok, int sendbar);
static void ath_tx_txqaddbuf(struct ath_softc *sc, struct ath_txq *txq,
			     struct list_head *head);
static void ath_buf_set_rate(struct ath_softc *sc, struct ath_buf *bf);
static int ath_tx_num_badfrms(struct ath_softc *sc, struct ath_buf *bf,
			      struct ath_tx_status *ts, int txok);
static void ath_tx_rc_status(struct ath_buf *bf, struct ath_tx_status *ts,
			     int nbad, int txok, bool update_rc);

enum {
	MCS_HT20,
	MCS_HT20_SGI,
	MCS_HT40,
	MCS_HT40_SGI,
};

static int ath_max_4ms_framelen[4][32] = {
	[MCS_HT20] = {
		3212,  6432,  9648,  12864,  19300,  25736,  28952,  32172,
		6424,  12852, 19280, 25708,  38568,  51424,  57852,  64280,
		9628,  19260, 28896, 38528,  57792,  65532,  65532,  65532,
		12828, 25656, 38488, 51320,  65532,  65532,  65532,  65532,
	},
	[MCS_HT20_SGI] = {
		3572,  7144,  10720,  14296,  21444,  28596,  32172,  35744,
		7140,  14284, 21428,  28568,  42856,  57144,  64288,  65532,
		10700, 21408, 32112,  42816,  64228,  65532,  65532,  65532,
		14256, 28516, 42780,  57040,  65532,  65532,  65532,  65532,
	},
	[MCS_HT40] = {
		6680,  13360,  20044,  26724,  40092,  53456,  60140,  65532,
		13348, 26700,  40052,  53400,  65532,  65532,  65532,  65532,
		20004, 40008,  60016,  65532,  65532,  65532,  65532,  65532,
		26644, 53292,  65532,  65532,  65532,  65532,  65532,  65532,
	},
	[MCS_HT40_SGI] = {
		7420,  14844,  22272,  29696,  44544,  59396,  65532,  65532,
		14832, 29668,  44504,  59340,  65532,  65532,  65532,  65532,
		22232, 44464,  65532,  65532,  65532,  65532,  65532,  65532,
		29616, 59232,  65532,  65532,  65532,  65532,  65532,  65532,
	}
};

/*********************/
/* Aggregation logic */
/*********************/

static void ath_tx_queue_tid(struct ath_txq *txq, struct ath_atx_tid *tid)
{
	struct ath_atx_ac *ac = tid->ac;

	if (tid->paused)
		return;

	if (tid->sched)
		return;

	tid->sched = true;
	list_add_tail(&tid->list, &ac->tid_q);

	if (ac->sched)
		return;

	ac->sched = true;
	list_add_tail(&ac->list, &txq->axq_acq);
}

static void ath_tx_pause_tid(struct ath_softc *sc, struct ath_atx_tid *tid)
{
	struct ath_txq *txq = &sc->tx.txq[tid->ac->qnum];

	spin_lock_bh(&txq->axq_lock);
	tid->paused++;
	spin_unlock_bh(&txq->axq_lock);
}

static void ath_tx_resume_tid(struct ath_softc *sc, struct ath_atx_tid *tid)
{
	struct ath_txq *txq = &sc->tx.txq[tid->ac->qnum];

	BUG_ON(tid->paused <= 0);
	spin_lock_bh(&txq->axq_lock);

	tid->paused--;

	if (tid->paused > 0)
		goto unlock;

	if (list_empty(&tid->buf_q))
		goto unlock;

	ath_tx_queue_tid(txq, tid);
	ath_txq_schedule(sc, txq);
unlock:
	spin_unlock_bh(&txq->axq_lock);
}

static void ath_tx_flush_tid(struct ath_softc *sc, struct ath_atx_tid *tid)
{
	struct ath_txq *txq = &sc->tx.txq[tid->ac->qnum];
	struct ath_buf *bf;
	struct list_head bf_head;
	INIT_LIST_HEAD(&bf_head);

	BUG_ON(tid->paused <= 0);
	spin_lock_bh(&txq->axq_lock);

	tid->paused--;

	if (tid->paused > 0) {
		spin_unlock_bh(&txq->axq_lock);
		return;
	}

	while (!list_empty(&tid->buf_q)) {
		bf = list_first_entry(&tid->buf_q, struct ath_buf, list);
		BUG_ON(bf_isretried(bf));
		list_move_tail(&bf->list, &bf_head);
		ath_tx_send_ht_normal(sc, txq, tid, &bf_head);
	}

	spin_unlock_bh(&txq->axq_lock);
}

static void ath_tx_update_baw(struct ath_softc *sc, struct ath_atx_tid *tid,
			      int seqno)
{
	int index, cindex;

	index  = ATH_BA_INDEX(tid->seq_start, seqno);
	cindex = (tid->baw_head + index) & (ATH_TID_MAX_BUFS - 1);

	tid->tx_buf[cindex] = NULL;

	while (tid->baw_head != tid->baw_tail && !tid->tx_buf[tid->baw_head]) {
		INCR(tid->seq_start, IEEE80211_SEQ_MAX);
		INCR(tid->baw_head, ATH_TID_MAX_BUFS);
	}
}

static void ath_tx_addto_baw(struct ath_softc *sc, struct ath_atx_tid *tid,
			     struct ath_buf *bf)
{
	int index, cindex;

	if (bf_isretried(bf))
		return;

	index  = ATH_BA_INDEX(tid->seq_start, bf->bf_seqno);
	cindex = (tid->baw_head + index) & (ATH_TID_MAX_BUFS - 1);

	BUG_ON(tid->tx_buf[cindex] != NULL);
	tid->tx_buf[cindex] = bf;

	if (index >= ((tid->baw_tail - tid->baw_head) &
		(ATH_TID_MAX_BUFS - 1))) {
		tid->baw_tail = cindex;
		INCR(tid->baw_tail, ATH_TID_MAX_BUFS);
	}
}

/*
 * TODO: For frame(s) that are in the retry state, we will reuse the
 * sequence number(s) without setting the retry bit. The
 * alternative is to give up on these and BAR the receiver's window
 * forward.
 */
static void ath_tid_drain(struct ath_softc *sc, struct ath_txq *txq,
			  struct ath_atx_tid *tid)

{
	struct ath_buf *bf;
	struct list_head bf_head;
	struct ath_tx_status ts;

	memset(&ts, 0, sizeof(ts));
	INIT_LIST_HEAD(&bf_head);

	for (;;) {
		if (list_empty(&tid->buf_q))
			break;

		bf = list_first_entry(&tid->buf_q, struct ath_buf, list);
		list_move_tail(&bf->list, &bf_head);

		if (bf_isretried(bf))
			ath_tx_update_baw(sc, tid, bf->bf_seqno);

		spin_unlock(&txq->axq_lock);
		ath_tx_complete_buf(sc, bf, txq, &bf_head, &ts, 0, 0);
		spin_lock(&txq->axq_lock);
	}

	tid->seq_next = tid->seq_start;
	tid->baw_tail = tid->baw_head;
}

static void ath_tx_set_retry(struct ath_softc *sc, struct ath_txq *txq,
			     struct ath_buf *bf)
{
	struct sk_buff *skb;
	struct ieee80211_hdr *hdr;

	bf->bf_state.bf_type |= BUF_RETRY;
	bf->bf_retries++;
	TX_STAT_INC(txq->axq_qnum, a_retries);

	skb = bf->bf_mpdu;
	hdr = (struct ieee80211_hdr *)skb->data;
	hdr->frame_control |= cpu_to_le16(IEEE80211_FCTL_RETRY);
}

static struct ath_buf *ath_tx_get_buffer(struct ath_softc *sc)
{
	struct ath_buf *bf = NULL;

	spin_lock_bh(&sc->tx.txbuflock);

	if (unlikely(list_empty(&sc->tx.txbuf))) {
		spin_unlock_bh(&sc->tx.txbuflock);
		return NULL;
	}

	bf = list_first_entry(&sc->tx.txbuf, struct ath_buf, list);
	list_del(&bf->list);

	spin_unlock_bh(&sc->tx.txbuflock);

	return bf;
}

static void ath_tx_return_buffer(struct ath_softc *sc, struct ath_buf *bf)
{
	spin_lock_bh(&sc->tx.txbuflock);
	list_add_tail(&bf->list, &sc->tx.txbuf);
	spin_unlock_bh(&sc->tx.txbuflock);
}

static struct ath_buf* ath_clone_txbuf(struct ath_softc *sc, struct ath_buf *bf)
{
	struct ath_buf *tbf;

	tbf = ath_tx_get_buffer(sc);
	if (WARN_ON(!tbf))
		return NULL;

	ATH_TXBUF_RESET(tbf);

	tbf->aphy = bf->aphy;
	tbf->bf_mpdu = bf->bf_mpdu;
	tbf->bf_buf_addr = bf->bf_buf_addr;
	memcpy(tbf->bf_desc, bf->bf_desc, sc->sc_ah->caps.tx_desc_len);
	tbf->bf_state = bf->bf_state;
	tbf->bf_dmacontext = bf->bf_dmacontext;

	return tbf;
}

static void ath_tx_complete_aggr(struct ath_softc *sc, struct ath_txq *txq,
				 struct ath_buf *bf, struct list_head *bf_q,
				 struct ath_tx_status *ts, int txok)
{
	struct ath_node *an = NULL;
	struct sk_buff *skb;
	struct ieee80211_sta *sta;
	struct ieee80211_hw *hw;
	struct ieee80211_hdr *hdr;
	struct ieee80211_tx_info *tx_info;
	struct ath_atx_tid *tid = NULL;
	struct ath_buf *bf_next, *bf_last = bf->bf_lastbf;
	struct list_head bf_head, bf_pending;
	u16 seq_st = 0, acked_cnt = 0, txfail_cnt = 0;
	u32 ba[WME_BA_BMP_SIZE >> 5];
	int isaggr, txfail, txpending, sendbar = 0, needreset = 0, nbad = 0;
	bool rc_update = true;

	skb = bf->bf_mpdu;
	hdr = (struct ieee80211_hdr *)skb->data;

	tx_info = IEEE80211_SKB_CB(skb);
	hw = bf->aphy->hw;

	rcu_read_lock();

	/* XXX: use ieee80211_find_sta! */
	sta = ieee80211_find_sta_by_hw(hw, hdr->addr1);
	if (!sta) {
		rcu_read_unlock();
		return;
	}

	an = (struct ath_node *)sta->drv_priv;
	tid = ATH_AN_2_TID(an, bf->bf_tidno);

	isaggr = bf_isaggr(bf);
	memset(ba, 0, WME_BA_BMP_SIZE >> 3);

	if (isaggr && txok) {
		if (ts->ts_flags & ATH9K_TX_BA) {
			seq_st = ts->ts_seqnum;
			memcpy(ba, &ts->ba_low, WME_BA_BMP_SIZE >> 3);
		} else {
			/*
			 * AR5416 can become deaf/mute when BA
			 * issue happens. Chip needs to be reset.
			 * But AP code may have sychronization issues
			 * when perform internal reset in this routine.
			 * Only enable reset in STA mode for now.
			 */
			if (sc->sc_ah->opmode == NL80211_IFTYPE_STATION)
				needreset = 1;
		}
	}

	INIT_LIST_HEAD(&bf_pending);
	INIT_LIST_HEAD(&bf_head);

	nbad = ath_tx_num_badfrms(sc, bf, ts, txok);
	while (bf) {
		txfail = txpending = 0;
		bf_next = bf->bf_next;

		if (ATH_BA_ISSET(ba, ATH_BA_INDEX(seq_st, bf->bf_seqno))) {
			/* transmit completion, subframe is
			 * acked by block ack */
			acked_cnt++;
		} else if (!isaggr && txok) {
			/* transmit completion */
			acked_cnt++;
		} else {
			if (!(tid->state & AGGR_CLEANUP) &&
<<<<<<< HEAD
			    ts->ts_flags != ATH9K_TX_SW_ABORTED) {
=======
			    !bf_last->bf_tx_aborted) {
>>>>>>> 67272440
				if (bf->bf_retries < ATH_MAX_SW_RETRIES) {
					ath_tx_set_retry(sc, txq, bf);
					txpending = 1;
				} else {
					bf->bf_state.bf_type |= BUF_XRETRY;
					txfail = 1;
					sendbar = 1;
					txfail_cnt++;
				}
			} else {
				/*
				 * cleanup in progress, just fail
				 * the un-acked sub-frames
				 */
				txfail = 1;
			}
		}

		if (!(sc->sc_ah->caps.hw_caps & ATH9K_HW_CAP_EDMA) &&
		    bf_next == NULL) {
			/*
			 * Make sure the last desc is reclaimed if it
			 * not a holding desc.
			 */
			if (!bf_last->bf_stale)
				list_move_tail(&bf->list, &bf_head);
			else
				INIT_LIST_HEAD(&bf_head);
		} else {
			BUG_ON(list_empty(bf_q));
			list_move_tail(&bf->list, &bf_head);
		}

		if (!txpending) {
			/*
			 * complete the acked-ones/xretried ones; update
			 * block-ack window
			 */
			spin_lock_bh(&txq->axq_lock);
			ath_tx_update_baw(sc, tid, bf->bf_seqno);
			spin_unlock_bh(&txq->axq_lock);

			if (rc_update && (acked_cnt == 1 || txfail_cnt == 1)) {
				ath_tx_rc_status(bf, ts, nbad, txok, true);
				rc_update = false;
			} else {
				ath_tx_rc_status(bf, ts, nbad, txok, false);
			}

			ath_tx_complete_buf(sc, bf, txq, &bf_head, ts,
				!txfail, sendbar);
		} else {
			/* retry the un-acked ones */
<<<<<<< HEAD
			if (bf->bf_next == NULL && bf_last->bf_stale) {
				struct ath_buf *tbf;

				tbf = ath_clone_txbuf(sc, bf_last);
				/*
				 * Update tx baw and complete the frame with
				 * failed status if we run out of tx buf
				 */
				if (!tbf) {
					spin_lock_bh(&txq->axq_lock);
					ath_tx_update_baw(sc, tid,
							  bf->bf_seqno);
					spin_unlock_bh(&txq->axq_lock);

					bf->bf_state.bf_type |= BUF_XRETRY;
					ath_tx_rc_status(bf, ts, nbad,
							 0, false);
					ath_tx_complete_buf(sc, bf, txq,
							    &bf_head, ts, 0, 0);
					break;
=======
			if (!(sc->sc_ah->caps.hw_caps & ATH9K_HW_CAP_EDMA)) {
				if (bf->bf_next == NULL && bf_last->bf_stale) {
					struct ath_buf *tbf;

					tbf = ath_clone_txbuf(sc, bf_last);
					/*
					 * Update tx baw and complete the
					 * frame with failed status if we
					 * run out of tx buf.
					 */
					if (!tbf) {
						spin_lock_bh(&txq->axq_lock);
						ath_tx_update_baw(sc, tid,
								bf->bf_seqno);
						spin_unlock_bh(&txq->axq_lock);

						bf->bf_state.bf_type |=
							BUF_XRETRY;
						ath_tx_rc_status(bf, ts, nbad,
								0, false);
						ath_tx_complete_buf(sc, bf, txq,
								    &bf_head,
								    ts, 0, 0);
						break;
					}

					ath9k_hw_cleartxdesc(sc->sc_ah,
							     tbf->bf_desc);
					list_add_tail(&tbf->list, &bf_head);
				} else {
					/*
					 * Clear descriptor status words for
					 * software retry
					 */
					ath9k_hw_cleartxdesc(sc->sc_ah,
							     bf->bf_desc);
>>>>>>> 67272440
				}
			}

			/*
			 * Put this buffer to the temporary pending
			 * queue to retain ordering
			 */
			list_splice_tail_init(&bf_head, &bf_pending);
		}

		bf = bf_next;
	}

	if (tid->state & AGGR_CLEANUP) {
		if (tid->baw_head == tid->baw_tail) {
			tid->state &= ~AGGR_ADDBA_COMPLETE;
			tid->state &= ~AGGR_CLEANUP;

			/* send buffered frames as singles */
			ath_tx_flush_tid(sc, tid);
		}
		rcu_read_unlock();
		return;
	}

	/* prepend un-acked frames to the beginning of the pending frame queue */
	if (!list_empty(&bf_pending)) {
		spin_lock_bh(&txq->axq_lock);
		list_splice(&bf_pending, &tid->buf_q);
		ath_tx_queue_tid(txq, tid);
		spin_unlock_bh(&txq->axq_lock);
	}

	rcu_read_unlock();

	if (needreset)
		ath_reset(sc, false);
}

static u32 ath_lookup_rate(struct ath_softc *sc, struct ath_buf *bf,
			   struct ath_atx_tid *tid)
{
	struct sk_buff *skb;
	struct ieee80211_tx_info *tx_info;
	struct ieee80211_tx_rate *rates;
	u32 max_4ms_framelen, frmlen;
	u16 aggr_limit, legacy = 0;
	int i;

	skb = bf->bf_mpdu;
	tx_info = IEEE80211_SKB_CB(skb);
	rates = tx_info->control.rates;

	/*
	 * Find the lowest frame length among the rate series that will have a
	 * 4ms transmit duration.
	 * TODO - TXOP limit needs to be considered.
	 */
	max_4ms_framelen = ATH_AMPDU_LIMIT_MAX;

	for (i = 0; i < 4; i++) {
		if (rates[i].count) {
			int modeidx;
			if (!(rates[i].flags & IEEE80211_TX_RC_MCS)) {
				legacy = 1;
				break;
			}

			if (rates[i].flags & IEEE80211_TX_RC_40_MHZ_WIDTH)
				modeidx = MCS_HT40;
			else
				modeidx = MCS_HT20;

			if (rates[i].flags & IEEE80211_TX_RC_SHORT_GI)
				modeidx++;

			frmlen = ath_max_4ms_framelen[modeidx][rates[i].idx];
			max_4ms_framelen = min(max_4ms_framelen, frmlen);
		}
	}

	/*
	 * limit aggregate size by the minimum rate if rate selected is
	 * not a probe rate, if rate selected is a probe rate then
	 * avoid aggregation of this packet.
	 */
	if (tx_info->flags & IEEE80211_TX_CTL_RATE_CTRL_PROBE || legacy)
		return 0;

	if (sc->sc_flags & SC_OP_BT_PRIORITY_DETECTED)
		aggr_limit = min((max_4ms_framelen * 3) / 8,
				 (u32)ATH_AMPDU_LIMIT_MAX);
	else
		aggr_limit = min(max_4ms_framelen,
				 (u32)ATH_AMPDU_LIMIT_MAX);

	/*
	 * h/w can accept aggregates upto 16 bit lengths (65535).
	 * The IE, however can hold upto 65536, which shows up here
	 * as zero. Ignore 65536 since we  are constrained by hw.
	 */
	if (tid->an->maxampdu)
		aggr_limit = min(aggr_limit, tid->an->maxampdu);

	return aggr_limit;
}

/*
 * Returns the number of delimiters to be added to
 * meet the minimum required mpdudensity.
 */
static int ath_compute_num_delims(struct ath_softc *sc, struct ath_atx_tid *tid,
				  struct ath_buf *bf, u16 frmlen)
{
	struct sk_buff *skb = bf->bf_mpdu;
	struct ieee80211_tx_info *tx_info = IEEE80211_SKB_CB(skb);
	u32 nsymbits, nsymbols;
	u16 minlen;
	u8 flags, rix;
	int width, streams, half_gi, ndelim, mindelim;

	/* Select standard number of delimiters based on frame length alone */
	ndelim = ATH_AGGR_GET_NDELIM(frmlen);

	/*
	 * If encryption enabled, hardware requires some more padding between
	 * subframes.
	 * TODO - this could be improved to be dependent on the rate.
	 *      The hardware can keep up at lower rates, but not higher rates
	 */
	if (bf->bf_keytype != ATH9K_KEY_TYPE_CLEAR)
		ndelim += ATH_AGGR_ENCRYPTDELIM;

	/*
	 * Convert desired mpdu density from microeconds to bytes based
	 * on highest rate in rate series (i.e. first rate) to determine
	 * required minimum length for subframe. Take into account
	 * whether high rate is 20 or 40Mhz and half or full GI.
	 *
	 * If there is no mpdu density restriction, no further calculation
	 * is needed.
	 */

	if (tid->an->mpdudensity == 0)
		return ndelim;

	rix = tx_info->control.rates[0].idx;
	flags = tx_info->control.rates[0].flags;
	width = (flags & IEEE80211_TX_RC_40_MHZ_WIDTH) ? 1 : 0;
	half_gi = (flags & IEEE80211_TX_RC_SHORT_GI) ? 1 : 0;

	if (half_gi)
		nsymbols = NUM_SYMBOLS_PER_USEC_HALFGI(tid->an->mpdudensity);
	else
		nsymbols = NUM_SYMBOLS_PER_USEC(tid->an->mpdudensity);

	if (nsymbols == 0)
		nsymbols = 1;

	streams = HT_RC_2_STREAMS(rix);
	nsymbits = bits_per_symbol[rix % 8][width] * streams;
	minlen = (nsymbols * nsymbits) / BITS_PER_BYTE;

	if (frmlen < minlen) {
		mindelim = (minlen - frmlen) / ATH_AGGR_DELIM_SZ;
		ndelim = max(mindelim, ndelim);
	}

	return ndelim;
}

static enum ATH_AGGR_STATUS ath_tx_form_aggr(struct ath_softc *sc,
					     struct ath_txq *txq,
					     struct ath_atx_tid *tid,
					     struct list_head *bf_q)
{
#define PADBYTES(_len) ((4 - ((_len) % 4)) % 4)
	struct ath_buf *bf, *bf_first, *bf_prev = NULL;
	int rl = 0, nframes = 0, ndelim, prev_al = 0;
	u16 aggr_limit = 0, al = 0, bpad = 0,
		al_delta, h_baw = tid->baw_size / 2;
	enum ATH_AGGR_STATUS status = ATH_AGGR_DONE;

	bf_first = list_first_entry(&tid->buf_q, struct ath_buf, list);

	do {
		bf = list_first_entry(&tid->buf_q, struct ath_buf, list);

		/* do not step over block-ack window */
		if (!BAW_WITHIN(tid->seq_start, tid->baw_size, bf->bf_seqno)) {
			status = ATH_AGGR_BAW_CLOSED;
			break;
		}

		if (!rl) {
			aggr_limit = ath_lookup_rate(sc, bf, tid);
			rl = 1;
		}

		/* do not exceed aggregation limit */
		al_delta = ATH_AGGR_DELIM_SZ + bf->bf_frmlen;

		if (nframes &&
		    (aggr_limit < (al + bpad + al_delta + prev_al))) {
			status = ATH_AGGR_LIMITED;
			break;
		}

		/* do not exceed subframe limit */
		if (nframes >= min((int)h_baw, ATH_AMPDU_SUBFRAME_DEFAULT)) {
			status = ATH_AGGR_LIMITED;
			break;
		}
		nframes++;

		/* add padding for previous frame to aggregation length */
		al += bpad + al_delta;

		/*
		 * Get the delimiters needed to meet the MPDU
		 * density for this node.
		 */
		ndelim = ath_compute_num_delims(sc, tid, bf_first, bf->bf_frmlen);
		bpad = PADBYTES(al_delta) + (ndelim << 2);

		bf->bf_next = NULL;
		ath9k_hw_set_desc_link(sc->sc_ah, bf->bf_desc, 0);

		/* link buffers of this frame to the aggregate */
		ath_tx_addto_baw(sc, tid, bf);
		ath9k_hw_set11n_aggr_middle(sc->sc_ah, bf->bf_desc, ndelim);
		list_move_tail(&bf->list, bf_q);
		if (bf_prev) {
			bf_prev->bf_next = bf;
			ath9k_hw_set_desc_link(sc->sc_ah, bf_prev->bf_desc,
					       bf->bf_daddr);
		}
		bf_prev = bf;

	} while (!list_empty(&tid->buf_q));

	bf_first->bf_al = al;
	bf_first->bf_nframes = nframes;

	return status;
#undef PADBYTES
}

static void ath_tx_sched_aggr(struct ath_softc *sc, struct ath_txq *txq,
			      struct ath_atx_tid *tid)
{
	struct ath_buf *bf;
	enum ATH_AGGR_STATUS status;
	struct list_head bf_q;

	do {
		if (list_empty(&tid->buf_q))
			return;

		INIT_LIST_HEAD(&bf_q);

		status = ath_tx_form_aggr(sc, txq, tid, &bf_q);

		/*
		 * no frames picked up to be aggregated;
		 * block-ack window is not open.
		 */
		if (list_empty(&bf_q))
			break;

		bf = list_first_entry(&bf_q, struct ath_buf, list);
		bf->bf_lastbf = list_entry(bf_q.prev, struct ath_buf, list);

		/* if only one frame, send as non-aggregate */
		if (bf->bf_nframes == 1) {
			bf->bf_state.bf_type &= ~BUF_AGGR;
			ath9k_hw_clr11n_aggr(sc->sc_ah, bf->bf_desc);
			ath_buf_set_rate(sc, bf);
			ath_tx_txqaddbuf(sc, txq, &bf_q);
			continue;
		}

		/* setup first desc of aggregate */
		bf->bf_state.bf_type |= BUF_AGGR;
		ath_buf_set_rate(sc, bf);
		ath9k_hw_set11n_aggr_first(sc->sc_ah, bf->bf_desc, bf->bf_al);

		/* anchor last desc of aggregate */
		ath9k_hw_set11n_aggr_last(sc->sc_ah, bf->bf_lastbf->bf_desc);

		ath_tx_txqaddbuf(sc, txq, &bf_q);
		TX_STAT_INC(txq->axq_qnum, a_aggr);

	} while (txq->axq_depth < ATH_AGGR_MIN_QDEPTH &&
		 status != ATH_AGGR_BAW_CLOSED);
}

void ath_tx_aggr_start(struct ath_softc *sc, struct ieee80211_sta *sta,
		       u16 tid, u16 *ssn)
{
	struct ath_atx_tid *txtid;
	struct ath_node *an;

	an = (struct ath_node *)sta->drv_priv;
	txtid = ATH_AN_2_TID(an, tid);
	txtid->state |= AGGR_ADDBA_PROGRESS;
	ath_tx_pause_tid(sc, txtid);
	*ssn = txtid->seq_start;
}

void ath_tx_aggr_stop(struct ath_softc *sc, struct ieee80211_sta *sta, u16 tid)
{
	struct ath_node *an = (struct ath_node *)sta->drv_priv;
	struct ath_atx_tid *txtid = ATH_AN_2_TID(an, tid);
	struct ath_txq *txq = &sc->tx.txq[txtid->ac->qnum];
	struct ath_tx_status ts;
	struct ath_buf *bf;
	struct list_head bf_head;

	memset(&ts, 0, sizeof(ts));
	INIT_LIST_HEAD(&bf_head);

	if (txtid->state & AGGR_CLEANUP)
		return;

	if (!(txtid->state & AGGR_ADDBA_COMPLETE)) {
		txtid->state &= ~AGGR_ADDBA_PROGRESS;
		return;
	}

	ath_tx_pause_tid(sc, txtid);

	/* drop all software retried frames and mark this TID */
	spin_lock_bh(&txq->axq_lock);
	while (!list_empty(&txtid->buf_q)) {
		bf = list_first_entry(&txtid->buf_q, struct ath_buf, list);
		if (!bf_isretried(bf)) {
			/*
			 * NB: it's based on the assumption that
			 * software retried frame will always stay
			 * at the head of software queue.
			 */
			break;
		}
		list_move_tail(&bf->list, &bf_head);
		ath_tx_update_baw(sc, txtid, bf->bf_seqno);
		ath_tx_complete_buf(sc, bf, txq, &bf_head, &ts, 0, 0);
	}
	spin_unlock_bh(&txq->axq_lock);

	if (txtid->baw_head != txtid->baw_tail) {
		txtid->state |= AGGR_CLEANUP;
	} else {
		txtid->state &= ~AGGR_ADDBA_COMPLETE;
		ath_tx_flush_tid(sc, txtid);
	}
}

void ath_tx_aggr_resume(struct ath_softc *sc, struct ieee80211_sta *sta, u16 tid)
{
	struct ath_atx_tid *txtid;
	struct ath_node *an;

	an = (struct ath_node *)sta->drv_priv;

	if (sc->sc_flags & SC_OP_TXAGGR) {
		txtid = ATH_AN_2_TID(an, tid);
		txtid->baw_size =
			IEEE80211_MIN_AMPDU_BUF << sta->ht_cap.ampdu_factor;
		txtid->state |= AGGR_ADDBA_COMPLETE;
		txtid->state &= ~AGGR_ADDBA_PROGRESS;
		ath_tx_resume_tid(sc, txtid);
	}
}

bool ath_tx_aggr_check(struct ath_softc *sc, struct ath_node *an, u8 tidno)
{
	struct ath_atx_tid *txtid;

	if (!(sc->sc_flags & SC_OP_TXAGGR))
		return false;

	txtid = ATH_AN_2_TID(an, tidno);

	if (!(txtid->state & (AGGR_ADDBA_COMPLETE | AGGR_ADDBA_PROGRESS)))
			return true;
	return false;
}

/********************/
/* Queue Management */
/********************/

static void ath_txq_drain_pending_buffers(struct ath_softc *sc,
					  struct ath_txq *txq)
{
	struct ath_atx_ac *ac, *ac_tmp;
	struct ath_atx_tid *tid, *tid_tmp;

	list_for_each_entry_safe(ac, ac_tmp, &txq->axq_acq, list) {
		list_del(&ac->list);
		ac->sched = false;
		list_for_each_entry_safe(tid, tid_tmp, &ac->tid_q, list) {
			list_del(&tid->list);
			tid->sched = false;
			ath_tid_drain(sc, txq, tid);
		}
	}
}

struct ath_txq *ath_txq_setup(struct ath_softc *sc, int qtype, int subtype)
{
	struct ath_hw *ah = sc->sc_ah;
	struct ath_common *common = ath9k_hw_common(ah);
	struct ath9k_tx_queue_info qi;
	int qnum, i;

	memset(&qi, 0, sizeof(qi));
	qi.tqi_subtype = subtype;
	qi.tqi_aifs = ATH9K_TXQ_USEDEFAULT;
	qi.tqi_cwmin = ATH9K_TXQ_USEDEFAULT;
	qi.tqi_cwmax = ATH9K_TXQ_USEDEFAULT;
	qi.tqi_physCompBuf = 0;

	/*
	 * Enable interrupts only for EOL and DESC conditions.
	 * We mark tx descriptors to receive a DESC interrupt
	 * when a tx queue gets deep; otherwise waiting for the
	 * EOL to reap descriptors.  Note that this is done to
	 * reduce interrupt load and this only defers reaping
	 * descriptors, never transmitting frames.  Aside from
	 * reducing interrupts this also permits more concurrency.
	 * The only potential downside is if the tx queue backs
	 * up in which case the top half of the kernel may backup
	 * due to a lack of tx descriptors.
	 *
	 * The UAPSD queue is an exception, since we take a desc-
	 * based intr on the EOSP frames.
	 */
	if (ah->caps.hw_caps & ATH9K_HW_CAP_EDMA) {
		qi.tqi_qflags = TXQ_FLAG_TXOKINT_ENABLE |
				TXQ_FLAG_TXERRINT_ENABLE;
	} else {
		if (qtype == ATH9K_TX_QUEUE_UAPSD)
			qi.tqi_qflags = TXQ_FLAG_TXDESCINT_ENABLE;
		else
			qi.tqi_qflags = TXQ_FLAG_TXEOLINT_ENABLE |
					TXQ_FLAG_TXDESCINT_ENABLE;
	}
	qnum = ath9k_hw_setuptxqueue(ah, qtype, &qi);
	if (qnum == -1) {
		/*
		 * NB: don't print a message, this happens
		 * normally on parts with too few tx queues
		 */
		return NULL;
	}
	if (qnum >= ARRAY_SIZE(sc->tx.txq)) {
		ath_print(common, ATH_DBG_FATAL,
			  "qnum %u out of range, max %u!\n",
			  qnum, (unsigned int)ARRAY_SIZE(sc->tx.txq));
		ath9k_hw_releasetxqueue(ah, qnum);
		return NULL;
	}
	if (!ATH_TXQ_SETUP(sc, qnum)) {
		struct ath_txq *txq = &sc->tx.txq[qnum];

		txq->axq_qnum = qnum;
		txq->axq_link = NULL;
		INIT_LIST_HEAD(&txq->axq_q);
		INIT_LIST_HEAD(&txq->axq_acq);
		spin_lock_init(&txq->axq_lock);
		txq->axq_depth = 0;
		txq->axq_tx_inprogress = false;
		sc->tx.txqsetup |= 1<<qnum;

		txq->txq_headidx = txq->txq_tailidx = 0;
		for (i = 0; i < ATH_TXFIFO_DEPTH; i++)
			INIT_LIST_HEAD(&txq->txq_fifo[i]);
		INIT_LIST_HEAD(&txq->txq_fifo_pending);
	}
	return &sc->tx.txq[qnum];
}

int ath_tx_get_qnum(struct ath_softc *sc, int qtype, int haltype)
{
	int qnum;

	switch (qtype) {
	case ATH9K_TX_QUEUE_DATA:
		if (haltype >= ARRAY_SIZE(sc->tx.hwq_map)) {
			ath_print(ath9k_hw_common(sc->sc_ah), ATH_DBG_FATAL,
				  "HAL AC %u out of range, max %zu!\n",
				  haltype, ARRAY_SIZE(sc->tx.hwq_map));
			return -1;
		}
		qnum = sc->tx.hwq_map[haltype];
		break;
	case ATH9K_TX_QUEUE_BEACON:
		qnum = sc->beacon.beaconq;
		break;
	case ATH9K_TX_QUEUE_CAB:
		qnum = sc->beacon.cabq->axq_qnum;
		break;
	default:
		qnum = -1;
	}
	return qnum;
}

struct ath_txq *ath_test_get_txq(struct ath_softc *sc, struct sk_buff *skb)
{
	struct ath_txq *txq = NULL;
	u16 skb_queue = skb_get_queue_mapping(skb);
	int qnum;

	qnum = ath_get_hal_qnum(skb_queue, sc);
	txq = &sc->tx.txq[qnum];

	spin_lock_bh(&txq->axq_lock);

	if (txq->axq_depth >= (ATH_TXBUF - 20)) {
		ath_print(ath9k_hw_common(sc->sc_ah), ATH_DBG_XMIT,
			  "TX queue: %d is full, depth: %d\n",
			  qnum, txq->axq_depth);
		ath_mac80211_stop_queue(sc, skb_queue);
		txq->stopped = 1;
		spin_unlock_bh(&txq->axq_lock);
		return NULL;
	}

	spin_unlock_bh(&txq->axq_lock);

	return txq;
}

int ath_txq_update(struct ath_softc *sc, int qnum,
		   struct ath9k_tx_queue_info *qinfo)
{
	struct ath_hw *ah = sc->sc_ah;
	int error = 0;
	struct ath9k_tx_queue_info qi;

	if (qnum == sc->beacon.beaconq) {
		/*
		 * XXX: for beacon queue, we just save the parameter.
		 * It will be picked up by ath_beaconq_config when
		 * it's necessary.
		 */
		sc->beacon.beacon_qi = *qinfo;
		return 0;
	}

	BUG_ON(sc->tx.txq[qnum].axq_qnum != qnum);

	ath9k_hw_get_txq_props(ah, qnum, &qi);
	qi.tqi_aifs = qinfo->tqi_aifs;
	qi.tqi_cwmin = qinfo->tqi_cwmin;
	qi.tqi_cwmax = qinfo->tqi_cwmax;
	qi.tqi_burstTime = qinfo->tqi_burstTime;
	qi.tqi_readyTime = qinfo->tqi_readyTime;

	if (!ath9k_hw_set_txq_props(ah, qnum, &qi)) {
		ath_print(ath9k_hw_common(sc->sc_ah), ATH_DBG_FATAL,
			  "Unable to update hardware queue %u!\n", qnum);
		error = -EIO;
	} else {
		ath9k_hw_resettxqueue(ah, qnum);
	}

	return error;
}

int ath_cabq_update(struct ath_softc *sc)
{
	struct ath9k_tx_queue_info qi;
	int qnum = sc->beacon.cabq->axq_qnum;

	ath9k_hw_get_txq_props(sc->sc_ah, qnum, &qi);
	/*
	 * Ensure the readytime % is within the bounds.
	 */
	if (sc->config.cabqReadytime < ATH9K_READY_TIME_LO_BOUND)
		sc->config.cabqReadytime = ATH9K_READY_TIME_LO_BOUND;
	else if (sc->config.cabqReadytime > ATH9K_READY_TIME_HI_BOUND)
		sc->config.cabqReadytime = ATH9K_READY_TIME_HI_BOUND;

	qi.tqi_readyTime = (sc->beacon_interval *
			    sc->config.cabqReadytime) / 100;
	ath_txq_update(sc, qnum, &qi);

	return 0;
}

/*
 * Drain a given TX queue (could be Beacon or Data)
 *
 * This assumes output has been stopped and
 * we do not need to block ath_tx_tasklet.
 */
void ath_draintxq(struct ath_softc *sc, struct ath_txq *txq, bool retry_tx)
{
	struct ath_buf *bf, *lastbf;
	struct list_head bf_head;
	struct ath_tx_status ts;
<<<<<<< HEAD

	memset(&ts, 0, sizeof(ts));
	if (!retry_tx)
		ts.ts_flags = ATH9K_TX_SW_ABORTED;
=======
>>>>>>> 67272440

	memset(&ts, 0, sizeof(ts));
	INIT_LIST_HEAD(&bf_head);

	for (;;) {
		spin_lock_bh(&txq->axq_lock);

		if (sc->sc_ah->caps.hw_caps & ATH9K_HW_CAP_EDMA) {
			if (list_empty(&txq->txq_fifo[txq->txq_tailidx])) {
				txq->txq_headidx = txq->txq_tailidx = 0;
				spin_unlock_bh(&txq->axq_lock);
				break;
			} else {
				bf = list_first_entry(&txq->txq_fifo[txq->txq_tailidx],
						      struct ath_buf, list);
			}
		} else {
			if (list_empty(&txq->axq_q)) {
				txq->axq_link = NULL;
				spin_unlock_bh(&txq->axq_lock);
				break;
			}
			bf = list_first_entry(&txq->axq_q, struct ath_buf,
					      list);

			if (bf->bf_stale) {
				list_del(&bf->list);
				spin_unlock_bh(&txq->axq_lock);

				ath_tx_return_buffer(sc, bf);
				continue;
			}
		}

		lastbf = bf->bf_lastbf;
<<<<<<< HEAD
=======
		if (!retry_tx)
			lastbf->bf_tx_aborted = true;

		if (sc->sc_ah->caps.hw_caps & ATH9K_HW_CAP_EDMA) {
			list_cut_position(&bf_head,
					  &txq->txq_fifo[txq->txq_tailidx],
					  &lastbf->list);
			INCR(txq->txq_tailidx, ATH_TXFIFO_DEPTH);
		} else {
			/* remove ath_buf's of the same mpdu from txq */
			list_cut_position(&bf_head, &txq->axq_q, &lastbf->list);
		}
>>>>>>> 67272440

		txq->axq_depth--;

		spin_unlock_bh(&txq->axq_lock);

		if (bf_isampdu(bf))
			ath_tx_complete_aggr(sc, txq, bf, &bf_head, &ts, 0);
		else
			ath_tx_complete_buf(sc, bf, txq, &bf_head, &ts, 0, 0);
	}

	spin_lock_bh(&txq->axq_lock);
	txq->axq_tx_inprogress = false;
	spin_unlock_bh(&txq->axq_lock);

	/* flush any pending frames if aggregation is enabled */
	if (sc->sc_flags & SC_OP_TXAGGR) {
		if (!retry_tx) {
			spin_lock_bh(&txq->axq_lock);
			ath_txq_drain_pending_buffers(sc, txq);
			spin_unlock_bh(&txq->axq_lock);
		}
	}

	if (sc->sc_ah->caps.hw_caps & ATH9K_HW_CAP_EDMA) {
		spin_lock_bh(&txq->axq_lock);
		while (!list_empty(&txq->txq_fifo_pending)) {
			bf = list_first_entry(&txq->txq_fifo_pending,
					      struct ath_buf, list);
			list_cut_position(&bf_head,
					  &txq->txq_fifo_pending,
					  &bf->bf_lastbf->list);
			spin_unlock_bh(&txq->axq_lock);

			if (bf_isampdu(bf))
				ath_tx_complete_aggr(sc, txq, bf, &bf_head,
						     &ts, 0);
			else
				ath_tx_complete_buf(sc, bf, txq, &bf_head,
						    &ts, 0, 0);
			spin_lock_bh(&txq->axq_lock);
		}
		spin_unlock_bh(&txq->axq_lock);
	}
}

void ath_drain_all_txq(struct ath_softc *sc, bool retry_tx)
{
	struct ath_hw *ah = sc->sc_ah;
	struct ath_common *common = ath9k_hw_common(sc->sc_ah);
	struct ath_txq *txq;
	int i, npend = 0;

	if (sc->sc_flags & SC_OP_INVALID)
		return;

	/* Stop beacon queue */
	ath9k_hw_stoptxdma(sc->sc_ah, sc->beacon.beaconq);

	/* Stop data queues */
	for (i = 0; i < ATH9K_NUM_TX_QUEUES; i++) {
		if (ATH_TXQ_SETUP(sc, i)) {
			txq = &sc->tx.txq[i];
			ath9k_hw_stoptxdma(ah, txq->axq_qnum);
			npend += ath9k_hw_numtxpending(ah, txq->axq_qnum);
		}
	}

	if (npend) {
		int r;

		ath_print(common, ATH_DBG_FATAL,
			  "Unable to stop TxDMA. Reset HAL!\n");

		spin_lock_bh(&sc->sc_resetlock);
		r = ath9k_hw_reset(ah, sc->sc_ah->curchan, false);
		if (r)
			ath_print(common, ATH_DBG_FATAL,
				  "Unable to reset hardware; reset status %d\n",
				  r);
		spin_unlock_bh(&sc->sc_resetlock);
	}

	for (i = 0; i < ATH9K_NUM_TX_QUEUES; i++) {
		if (ATH_TXQ_SETUP(sc, i))
			ath_draintxq(sc, &sc->tx.txq[i], retry_tx);
	}
}

void ath_tx_cleanupq(struct ath_softc *sc, struct ath_txq *txq)
{
	ath9k_hw_releasetxqueue(sc->sc_ah, txq->axq_qnum);
	sc->tx.txqsetup &= ~(1<<txq->axq_qnum);
}

void ath_txq_schedule(struct ath_softc *sc, struct ath_txq *txq)
{
	struct ath_atx_ac *ac;
	struct ath_atx_tid *tid;

	if (list_empty(&txq->axq_acq))
		return;

	ac = list_first_entry(&txq->axq_acq, struct ath_atx_ac, list);
	list_del(&ac->list);
	ac->sched = false;

	do {
		if (list_empty(&ac->tid_q))
			return;

		tid = list_first_entry(&ac->tid_q, struct ath_atx_tid, list);
		list_del(&tid->list);
		tid->sched = false;

		if (tid->paused)
			continue;

		ath_tx_sched_aggr(sc, txq, tid);

		/*
		 * add tid to round-robin queue if more frames
		 * are pending for the tid
		 */
		if (!list_empty(&tid->buf_q))
			ath_tx_queue_tid(txq, tid);

		break;
	} while (!list_empty(&ac->tid_q));

	if (!list_empty(&ac->tid_q)) {
		if (!ac->sched) {
			ac->sched = true;
			list_add_tail(&ac->list, &txq->axq_acq);
		}
	}
}

int ath_tx_setup(struct ath_softc *sc, int haltype)
{
	struct ath_txq *txq;

	if (haltype >= ARRAY_SIZE(sc->tx.hwq_map)) {
		ath_print(ath9k_hw_common(sc->sc_ah), ATH_DBG_FATAL,
			  "HAL AC %u out of range, max %zu!\n",
			 haltype, ARRAY_SIZE(sc->tx.hwq_map));
		return 0;
	}
	txq = ath_txq_setup(sc, ATH9K_TX_QUEUE_DATA, haltype);
	if (txq != NULL) {
		sc->tx.hwq_map[haltype] = txq->axq_qnum;
		return 1;
	} else
		return 0;
}

/***********/
/* TX, DMA */
/***********/

/*
 * Insert a chain of ath_buf (descriptors) on a txq and
 * assume the descriptors are already chained together by caller.
 */
static void ath_tx_txqaddbuf(struct ath_softc *sc, struct ath_txq *txq,
			     struct list_head *head)
{
	struct ath_hw *ah = sc->sc_ah;
	struct ath_common *common = ath9k_hw_common(ah);
	struct ath_buf *bf;

	/*
	 * Insert the frame on the outbound list and
	 * pass it on to the hardware.
	 */

	if (list_empty(head))
		return;

	bf = list_first_entry(head, struct ath_buf, list);

	ath_print(common, ATH_DBG_QUEUE,
		  "qnum: %d, txq depth: %d\n", txq->axq_qnum, txq->axq_depth);

	if (sc->sc_ah->caps.hw_caps & ATH9K_HW_CAP_EDMA) {
		if (txq->axq_depth >= ATH_TXFIFO_DEPTH) {
			list_splice_tail_init(head, &txq->txq_fifo_pending);
			return;
		}
		if (!list_empty(&txq->txq_fifo[txq->txq_headidx]))
			ath_print(common, ATH_DBG_XMIT,
				  "Initializing tx fifo %d which "
				  "is non-empty\n",
				  txq->txq_headidx);
		INIT_LIST_HEAD(&txq->txq_fifo[txq->txq_headidx]);
		list_splice_init(head, &txq->txq_fifo[txq->txq_headidx]);
		INCR(txq->txq_headidx, ATH_TXFIFO_DEPTH);
		ath9k_hw_puttxbuf(ah, txq->axq_qnum, bf->bf_daddr);
		ath_print(common, ATH_DBG_XMIT,
			  "TXDP[%u] = %llx (%p)\n",
			  txq->axq_qnum, ito64(bf->bf_daddr), bf->bf_desc);
	} else {
		list_splice_tail_init(head, &txq->axq_q);

		if (txq->axq_link == NULL) {
			ath9k_hw_puttxbuf(ah, txq->axq_qnum, bf->bf_daddr);
			ath_print(common, ATH_DBG_XMIT,
					"TXDP[%u] = %llx (%p)\n",
					txq->axq_qnum, ito64(bf->bf_daddr),
					bf->bf_desc);
		} else {
			*txq->axq_link = bf->bf_daddr;
			ath_print(common, ATH_DBG_XMIT,
					"link[%u] (%p)=%llx (%p)\n",
					txq->axq_qnum, txq->axq_link,
					ito64(bf->bf_daddr), bf->bf_desc);
		}
		ath9k_hw_get_desc_link(ah, bf->bf_lastbf->bf_desc,
				       &txq->axq_link);
		ath9k_hw_txstart(ah, txq->axq_qnum);
	}
	txq->axq_depth++;
}

static void ath_tx_send_ampdu(struct ath_softc *sc, struct ath_atx_tid *tid,
			      struct list_head *bf_head,
			      struct ath_tx_control *txctl)
{
	struct ath_buf *bf;

	bf = list_first_entry(bf_head, struct ath_buf, list);
	bf->bf_state.bf_type |= BUF_AMPDU;
	TX_STAT_INC(txctl->txq->axq_qnum, a_queued);

	/*
	 * Do not queue to h/w when any of the following conditions is true:
	 * - there are pending frames in software queue
	 * - the TID is currently paused for ADDBA/BAR request
	 * - seqno is not within block-ack window
	 * - h/w queue depth exceeds low water mark
	 */
	if (!list_empty(&tid->buf_q) || tid->paused ||
	    !BAW_WITHIN(tid->seq_start, tid->baw_size, bf->bf_seqno) ||
	    txctl->txq->axq_depth >= ATH_AGGR_MIN_QDEPTH) {
		/*
		 * Add this frame to software queue for scheduling later
		 * for aggregation.
		 */
		list_move_tail(&bf->list, &tid->buf_q);
		ath_tx_queue_tid(txctl->txq, tid);
		return;
	}

	/* Add sub-frame to BAW */
	ath_tx_addto_baw(sc, tid, bf);

	/* Queue to h/w without aggregation */
	bf->bf_nframes = 1;
	bf->bf_lastbf = bf;
	ath_buf_set_rate(sc, bf);
	ath_tx_txqaddbuf(sc, txctl->txq, bf_head);
}

static void ath_tx_send_ht_normal(struct ath_softc *sc, struct ath_txq *txq,
				  struct ath_atx_tid *tid,
				  struct list_head *bf_head)
{
	struct ath_buf *bf;

	bf = list_first_entry(bf_head, struct ath_buf, list);
	bf->bf_state.bf_type &= ~BUF_AMPDU;

	/* update starting sequence number for subsequent ADDBA request */
	INCR(tid->seq_start, IEEE80211_SEQ_MAX);

	bf->bf_nframes = 1;
	bf->bf_lastbf = bf;
	ath_buf_set_rate(sc, bf);
	ath_tx_txqaddbuf(sc, txq, bf_head);
	TX_STAT_INC(txq->axq_qnum, queued);
}

static void ath_tx_send_normal(struct ath_softc *sc, struct ath_txq *txq,
			       struct list_head *bf_head)
{
	struct ath_buf *bf;

	bf = list_first_entry(bf_head, struct ath_buf, list);

	bf->bf_lastbf = bf;
	bf->bf_nframes = 1;
	ath_buf_set_rate(sc, bf);
	ath_tx_txqaddbuf(sc, txq, bf_head);
	TX_STAT_INC(txq->axq_qnum, queued);
}

static enum ath9k_pkt_type get_hw_packet_type(struct sk_buff *skb)
{
	struct ieee80211_hdr *hdr;
	enum ath9k_pkt_type htype;
	__le16 fc;

	hdr = (struct ieee80211_hdr *)skb->data;
	fc = hdr->frame_control;

	if (ieee80211_is_beacon(fc))
		htype = ATH9K_PKT_TYPE_BEACON;
	else if (ieee80211_is_probe_resp(fc))
		htype = ATH9K_PKT_TYPE_PROBE_RESP;
	else if (ieee80211_is_atim(fc))
		htype = ATH9K_PKT_TYPE_ATIM;
	else if (ieee80211_is_pspoll(fc))
		htype = ATH9K_PKT_TYPE_PSPOLL;
	else
		htype = ATH9K_PKT_TYPE_NORMAL;

	return htype;
}

static int get_hw_crypto_keytype(struct sk_buff *skb)
{
	struct ieee80211_tx_info *tx_info = IEEE80211_SKB_CB(skb);

	if (tx_info->control.hw_key) {
		if (tx_info->control.hw_key->alg == ALG_WEP)
			return ATH9K_KEY_TYPE_WEP;
		else if (tx_info->control.hw_key->alg == ALG_TKIP)
			return ATH9K_KEY_TYPE_TKIP;
		else if (tx_info->control.hw_key->alg == ALG_CCMP)
			return ATH9K_KEY_TYPE_AES;
	}

	return ATH9K_KEY_TYPE_CLEAR;
}

static void assign_aggr_tid_seqno(struct sk_buff *skb,
				  struct ath_buf *bf)
{
	struct ieee80211_tx_info *tx_info = IEEE80211_SKB_CB(skb);
	struct ieee80211_hdr *hdr;
	struct ath_node *an;
	struct ath_atx_tid *tid;
	__le16 fc;
	u8 *qc;

	if (!tx_info->control.sta)
		return;

	an = (struct ath_node *)tx_info->control.sta->drv_priv;
	hdr = (struct ieee80211_hdr *)skb->data;
	fc = hdr->frame_control;

	if (ieee80211_is_data_qos(fc)) {
		qc = ieee80211_get_qos_ctl(hdr);
		bf->bf_tidno = qc[0] & 0xf;
	}

	/*
	 * For HT capable stations, we save tidno for later use.
	 * We also override seqno set by upper layer with the one
	 * in tx aggregation state.
	 */
	tid = ATH_AN_2_TID(an, bf->bf_tidno);
	hdr->seq_ctrl = cpu_to_le16(tid->seq_next << IEEE80211_SEQ_SEQ_SHIFT);
	bf->bf_seqno = tid->seq_next;
	INCR(tid->seq_next, IEEE80211_SEQ_MAX);
}

static int setup_tx_flags(struct sk_buff *skb, bool use_ldpc)
{
	struct ieee80211_tx_info *tx_info = IEEE80211_SKB_CB(skb);
	int flags = 0;

	flags |= ATH9K_TXDESC_CLRDMASK; /* needed for crypto errors */
	flags |= ATH9K_TXDESC_INTREQ;

	if (tx_info->flags & IEEE80211_TX_CTL_NO_ACK)
		flags |= ATH9K_TXDESC_NOACK;

	if (use_ldpc)
		flags |= ATH9K_TXDESC_LDPC;

	return flags;
}

/*
 * rix - rate index
 * pktlen - total bytes (delims + data + fcs + pads + pad delims)
 * width  - 0 for 20 MHz, 1 for 40 MHz
 * half_gi - to use 4us v/s 3.6 us for symbol time
 */
static u32 ath_pkt_duration(struct ath_softc *sc, u8 rix, struct ath_buf *bf,
			    int width, int half_gi, bool shortPreamble)
{
	u32 nbits, nsymbits, duration, nsymbols;
	int streams, pktlen;

	pktlen = bf_isaggr(bf) ? bf->bf_al : bf->bf_frmlen;

	/* find number of symbols: PLCP + data */
	streams = HT_RC_2_STREAMS(rix);
	nbits = (pktlen << 3) + OFDM_PLCP_BITS;
	nsymbits = bits_per_symbol[rix % 8][width] * streams;
	nsymbols = (nbits + nsymbits - 1) / nsymbits;

	if (!half_gi)
		duration = SYMBOL_TIME(nsymbols);
	else
		duration = SYMBOL_TIME_HALFGI(nsymbols);

	/* addup duration for legacy/ht training and signal fields */
	duration += L_STF + L_LTF + L_SIG + HT_SIG + HT_STF + HT_LTF(streams);

	return duration;
}

static void ath_buf_set_rate(struct ath_softc *sc, struct ath_buf *bf)
{
	struct ath_common *common = ath9k_hw_common(sc->sc_ah);
	struct ath9k_11n_rate_series series[4];
	struct sk_buff *skb;
	struct ieee80211_tx_info *tx_info;
	struct ieee80211_tx_rate *rates;
	const struct ieee80211_rate *rate;
	struct ieee80211_hdr *hdr;
	int i, flags = 0;
	u8 rix = 0, ctsrate = 0;
	bool is_pspoll;

	memset(series, 0, sizeof(struct ath9k_11n_rate_series) * 4);

	skb = bf->bf_mpdu;
	tx_info = IEEE80211_SKB_CB(skb);
	rates = tx_info->control.rates;
	hdr = (struct ieee80211_hdr *)skb->data;
	is_pspoll = ieee80211_is_pspoll(hdr->frame_control);

	/*
	 * We check if Short Preamble is needed for the CTS rate by
	 * checking the BSS's global flag.
	 * But for the rate series, IEEE80211_TX_RC_USE_SHORT_PREAMBLE is used.
	 */
	rate = ieee80211_get_rts_cts_rate(sc->hw, tx_info);
	ctsrate = rate->hw_value;
	if (sc->sc_flags & SC_OP_PREAMBLE_SHORT)
		ctsrate |= rate->hw_value_short;

	for (i = 0; i < 4; i++) {
		bool is_40, is_sgi, is_sp;
		int phy;

		if (!rates[i].count || (rates[i].idx < 0))
			continue;

		rix = rates[i].idx;
		series[i].Tries = rates[i].count;
		series[i].ChSel = common->tx_chainmask;

		if ((sc->config.ath_aggr_prot && bf_isaggr(bf)) ||
		    (rates[i].flags & IEEE80211_TX_RC_USE_RTS_CTS)) {
			series[i].RateFlags |= ATH9K_RATESERIES_RTS_CTS;
			flags |= ATH9K_TXDESC_RTSENA;
		} else if (rates[i].flags & IEEE80211_TX_RC_USE_CTS_PROTECT) {
			series[i].RateFlags |= ATH9K_RATESERIES_RTS_CTS;
			flags |= ATH9K_TXDESC_CTSENA;
		}

		if (rates[i].flags & IEEE80211_TX_RC_40_MHZ_WIDTH)
			series[i].RateFlags |= ATH9K_RATESERIES_2040;
		if (rates[i].flags & IEEE80211_TX_RC_SHORT_GI)
			series[i].RateFlags |= ATH9K_RATESERIES_HALFGI;

		is_sgi = !!(rates[i].flags & IEEE80211_TX_RC_SHORT_GI);
		is_40 = !!(rates[i].flags & IEEE80211_TX_RC_40_MHZ_WIDTH);
		is_sp = !!(rates[i].flags & IEEE80211_TX_RC_USE_SHORT_PREAMBLE);

		if (rates[i].flags & IEEE80211_TX_RC_MCS) {
			/* MCS rates */
			series[i].Rate = rix | 0x80;
			series[i].PktDuration = ath_pkt_duration(sc, rix, bf,
				 is_40, is_sgi, is_sp);
			if (rix < 8 && (tx_info->flags & IEEE80211_TX_CTL_STBC))
				series[i].RateFlags |= ATH9K_RATESERIES_STBC;
			continue;
		}

		/* legcay rates */
		if ((tx_info->band == IEEE80211_BAND_2GHZ) &&
		    !(rate->flags & IEEE80211_RATE_ERP_G))
			phy = WLAN_RC_PHY_CCK;
		else
			phy = WLAN_RC_PHY_OFDM;

		rate = &sc->sbands[tx_info->band].bitrates[rates[i].idx];
		series[i].Rate = rate->hw_value;
		if (rate->hw_value_short) {
			if (rates[i].flags & IEEE80211_TX_RC_USE_SHORT_PREAMBLE)
				series[i].Rate |= rate->hw_value_short;
		} else {
			is_sp = false;
		}

		series[i].PktDuration = ath9k_hw_computetxtime(sc->sc_ah,
			phy, rate->bitrate * 100, bf->bf_frmlen, rix, is_sp);
	}

	/* For AR5416 - RTS cannot be followed by a frame larger than 8K */
	if (bf_isaggr(bf) && (bf->bf_al > sc->sc_ah->caps.rts_aggr_limit))
		flags &= ~ATH9K_TXDESC_RTSENA;

	/* ATH9K_TXDESC_RTSENA and ATH9K_TXDESC_CTSENA are mutually exclusive. */
	if (flags & ATH9K_TXDESC_RTSENA)
		flags &= ~ATH9K_TXDESC_CTSENA;

	/* set dur_update_en for l-sig computation except for PS-Poll frames */
	ath9k_hw_set11n_ratescenario(sc->sc_ah, bf->bf_desc,
				     bf->bf_lastbf->bf_desc,
				     !is_pspoll, ctsrate,
				     0, series, 4, flags);

	if (sc->config.ath_aggr_prot && flags)
		ath9k_hw_set11n_burstduration(sc->sc_ah, bf->bf_desc, 8192);
}

static int ath_tx_setup_buffer(struct ieee80211_hw *hw, struct ath_buf *bf,
				struct sk_buff *skb,
				struct ath_tx_control *txctl)
{
	struct ath_wiphy *aphy = hw->priv;
	struct ath_softc *sc = aphy->sc;
	struct ieee80211_tx_info *tx_info = IEEE80211_SKB_CB(skb);
	struct ieee80211_hdr *hdr = (struct ieee80211_hdr *)skb->data;
	int hdrlen;
	__le16 fc;
	int padpos, padsize;
	bool use_ldpc = false;

	tx_info->pad[0] = 0;
	switch (txctl->frame_type) {
	case ATH9K_IFT_NOT_INTERNAL:
		break;
	case ATH9K_IFT_PAUSE:
		tx_info->pad[0] |= ATH_TX_INFO_FRAME_TYPE_PAUSE;
		/* fall through */
	case ATH9K_IFT_UNPAUSE:
		tx_info->pad[0] |= ATH_TX_INFO_FRAME_TYPE_INTERNAL;
		break;
	}
	hdrlen = ieee80211_get_hdrlen_from_skb(skb);
	fc = hdr->frame_control;

	ATH_TXBUF_RESET(bf);

	bf->aphy = aphy;
	bf->bf_frmlen = skb->len + FCS_LEN;
	/* Remove the padding size from bf_frmlen, if any */
	padpos = ath9k_cmn_padpos(hdr->frame_control);
	padsize = padpos & 3;
	if (padsize && skb->len>padpos+padsize) {
		bf->bf_frmlen -= padsize;
	}

	if (conf_is_ht(&hw->conf)) {
		bf->bf_state.bf_type |= BUF_HT;
		if (tx_info->flags & IEEE80211_TX_CTL_LDPC)
			use_ldpc = true;
	}

	bf->bf_flags = setup_tx_flags(skb, use_ldpc);

	bf->bf_keytype = get_hw_crypto_keytype(skb);
	if (bf->bf_keytype != ATH9K_KEY_TYPE_CLEAR) {
		bf->bf_frmlen += tx_info->control.hw_key->icv_len;
		bf->bf_keyix = tx_info->control.hw_key->hw_key_idx;
	} else {
		bf->bf_keyix = ATH9K_TXKEYIX_INVALID;
	}

	if (ieee80211_is_data_qos(fc) && bf_isht(bf) &&
	    (sc->sc_flags & SC_OP_TXAGGR))
		assign_aggr_tid_seqno(skb, bf);

	bf->bf_mpdu = skb;

	bf->bf_dmacontext = dma_map_single(sc->dev, skb->data,
					   skb->len, DMA_TO_DEVICE);
	if (unlikely(dma_mapping_error(sc->dev, bf->bf_dmacontext))) {
		bf->bf_mpdu = NULL;
		ath_print(ath9k_hw_common(sc->sc_ah), ATH_DBG_FATAL,
			  "dma_mapping_error() on TX\n");
		return -ENOMEM;
	}

	bf->bf_buf_addr = bf->bf_dmacontext;

	/* tag if this is a nullfunc frame to enable PS when AP acks it */
	if (ieee80211_is_nullfunc(fc) && ieee80211_has_pm(fc)) {
		bf->bf_isnullfunc = true;
		sc->ps_flags &= ~PS_NULLFUNC_COMPLETED;
	} else
		bf->bf_isnullfunc = false;

	return 0;
}

/* FIXME: tx power */
static void ath_tx_start_dma(struct ath_softc *sc, struct ath_buf *bf,
			     struct ath_tx_control *txctl)
{
	struct sk_buff *skb = bf->bf_mpdu;
	struct ieee80211_tx_info *tx_info =  IEEE80211_SKB_CB(skb);
	struct ieee80211_hdr *hdr = (struct ieee80211_hdr *)skb->data;
	struct ath_node *an = NULL;
	struct list_head bf_head;
	struct ath_desc *ds;
	struct ath_atx_tid *tid;
	struct ath_hw *ah = sc->sc_ah;
	int frm_type;
	__le16 fc;

	frm_type = get_hw_packet_type(skb);
	fc = hdr->frame_control;

	INIT_LIST_HEAD(&bf_head);
	list_add_tail(&bf->list, &bf_head);

	ds = bf->bf_desc;
	ath9k_hw_set_desc_link(ah, ds, 0);

	ath9k_hw_set11n_txdesc(ah, ds, bf->bf_frmlen, frm_type, MAX_RATE_POWER,
			       bf->bf_keyix, bf->bf_keytype, bf->bf_flags);

	ath9k_hw_filltxdesc(ah, ds,
			    skb->len,	/* segment length */
			    true,	/* first segment */
			    true,	/* last segment */
			    ds,		/* first descriptor */
			    bf->bf_buf_addr,
			    txctl->txq->axq_qnum);

	spin_lock_bh(&txctl->txq->axq_lock);

	if (bf_isht(bf) && (sc->sc_flags & SC_OP_TXAGGR) &&
	    tx_info->control.sta) {
		an = (struct ath_node *)tx_info->control.sta->drv_priv;
		tid = ATH_AN_2_TID(an, bf->bf_tidno);

		if (!ieee80211_is_data_qos(fc)) {
			ath_tx_send_normal(sc, txctl->txq, &bf_head);
			goto tx_done;
		}

		if (tx_info->flags & IEEE80211_TX_CTL_AMPDU) {
			/*
			 * Try aggregation if it's a unicast data frame
			 * and the destination is HT capable.
			 */
			ath_tx_send_ampdu(sc, tid, &bf_head, txctl);
		} else {
			/*
			 * Send this frame as regular when ADDBA
			 * exchange is neither complete nor pending.
			 */
			ath_tx_send_ht_normal(sc, txctl->txq,
					      tid, &bf_head);
		}
	} else {
		ath_tx_send_normal(sc, txctl->txq, &bf_head);
	}

tx_done:
	spin_unlock_bh(&txctl->txq->axq_lock);
}

/* Upon failure caller should free skb */
int ath_tx_start(struct ieee80211_hw *hw, struct sk_buff *skb,
		 struct ath_tx_control *txctl)
{
	struct ath_wiphy *aphy = hw->priv;
	struct ath_softc *sc = aphy->sc;
	struct ath_common *common = ath9k_hw_common(sc->sc_ah);
	struct ath_buf *bf;
	int r;

	bf = ath_tx_get_buffer(sc);
	if (!bf) {
		ath_print(common, ATH_DBG_XMIT, "TX buffers are full\n");
		return -1;
	}

	r = ath_tx_setup_buffer(hw, bf, skb, txctl);
	if (unlikely(r)) {
		struct ath_txq *txq = txctl->txq;

		ath_print(common, ATH_DBG_FATAL, "TX mem alloc failure\n");

		/* upon ath_tx_processq() this TX queue will be resumed, we
		 * guarantee this will happen by knowing beforehand that
		 * we will at least have to run TX completionon one buffer
		 * on the queue */
		spin_lock_bh(&txq->axq_lock);
		if (sc->tx.txq[txq->axq_qnum].axq_depth > 1) {
			ath_mac80211_stop_queue(sc, skb_get_queue_mapping(skb));
			txq->stopped = 1;
		}
		spin_unlock_bh(&txq->axq_lock);

		ath_tx_return_buffer(sc, bf);

		return r;
	}

	ath_tx_start_dma(sc, bf, txctl);

	return 0;
}

void ath_tx_cabq(struct ieee80211_hw *hw, struct sk_buff *skb)
{
	struct ath_wiphy *aphy = hw->priv;
	struct ath_softc *sc = aphy->sc;
	struct ath_common *common = ath9k_hw_common(sc->sc_ah);
	struct ieee80211_hdr *hdr = (struct ieee80211_hdr *) skb->data;
	int padpos, padsize;
	struct ieee80211_tx_info *info = IEEE80211_SKB_CB(skb);
	struct ath_tx_control txctl;

	memset(&txctl, 0, sizeof(struct ath_tx_control));

	/*
	 * As a temporary workaround, assign seq# here; this will likely need
	 * to be cleaned up to work better with Beacon transmission and virtual
	 * BSSes.
	 */
	if (info->flags & IEEE80211_TX_CTL_ASSIGN_SEQ) {
		if (info->flags & IEEE80211_TX_CTL_FIRST_FRAGMENT)
			sc->tx.seq_no += 0x10;
		hdr->seq_ctrl &= cpu_to_le16(IEEE80211_SCTL_FRAG);
		hdr->seq_ctrl |= cpu_to_le16(sc->tx.seq_no);
	}

	/* Add the padding after the header if this is not already done */
	padpos = ath9k_cmn_padpos(hdr->frame_control);
	padsize = padpos & 3;
	if (padsize && skb->len>padpos) {
		if (skb_headroom(skb) < padsize) {
			ath_print(common, ATH_DBG_XMIT,
				  "TX CABQ padding failed\n");
			dev_kfree_skb_any(skb);
			return;
		}
		skb_push(skb, padsize);
		memmove(skb->data, skb->data + padsize, padpos);
	}

	txctl.txq = sc->beacon.cabq;

	ath_print(common, ATH_DBG_XMIT,
		  "transmitting CABQ packet, skb: %p\n", skb);

	if (ath_tx_start(hw, skb, &txctl) != 0) {
		ath_print(common, ATH_DBG_XMIT, "CABQ TX failed\n");
		goto exit;
	}

	return;
exit:
	dev_kfree_skb_any(skb);
}

/*****************/
/* TX Completion */
/*****************/

static void ath_tx_complete(struct ath_softc *sc, struct sk_buff *skb,
			    struct ath_wiphy *aphy, int tx_flags)
{
	struct ieee80211_hw *hw = sc->hw;
	struct ieee80211_tx_info *tx_info = IEEE80211_SKB_CB(skb);
	struct ath_common *common = ath9k_hw_common(sc->sc_ah);
	struct ieee80211_hdr * hdr = (struct ieee80211_hdr *)skb->data;
	int padpos, padsize;

	ath_print(common, ATH_DBG_XMIT, "TX complete: skb: %p\n", skb);

	if (aphy)
		hw = aphy->hw;

	if (tx_flags & ATH_TX_BAR)
		tx_info->flags |= IEEE80211_TX_STAT_AMPDU_NO_BACK;

	if (!(tx_flags & (ATH_TX_ERROR | ATH_TX_XRETRY))) {
		/* Frame was ACKed */
		tx_info->flags |= IEEE80211_TX_STAT_ACK;
	}

	padpos = ath9k_cmn_padpos(hdr->frame_control);
	padsize = padpos & 3;
	if (padsize && skb->len>padpos+padsize) {
		/*
		 * Remove MAC header padding before giving the frame back to
		 * mac80211.
		 */
		memmove(skb->data + padsize, skb->data, padpos);
		skb_pull(skb, padsize);
	}

	if (sc->ps_flags & PS_WAIT_FOR_TX_ACK) {
		sc->ps_flags &= ~PS_WAIT_FOR_TX_ACK;
		ath_print(common, ATH_DBG_PS,
			  "Going back to sleep after having "
			  "received TX status (0x%lx)\n",
			sc->ps_flags & (PS_WAIT_FOR_BEACON |
					PS_WAIT_FOR_CAB |
					PS_WAIT_FOR_PSPOLL_DATA |
					PS_WAIT_FOR_TX_ACK));
	}

	if (unlikely(tx_info->pad[0] & ATH_TX_INFO_FRAME_TYPE_INTERNAL))
		ath9k_tx_status(hw, skb);
	else
		ieee80211_tx_status(hw, skb);
}

static void ath_tx_complete_buf(struct ath_softc *sc, struct ath_buf *bf,
				struct ath_txq *txq, struct list_head *bf_q,
				struct ath_tx_status *ts, int txok, int sendbar)
{
	struct sk_buff *skb = bf->bf_mpdu;
	unsigned long flags;
	int tx_flags = 0;

	if (sendbar)
		tx_flags = ATH_TX_BAR;

	if (!txok) {
		tx_flags |= ATH_TX_ERROR;

		if (bf_isxretried(bf))
			tx_flags |= ATH_TX_XRETRY;
	}

	dma_unmap_single(sc->dev, bf->bf_dmacontext, skb->len, DMA_TO_DEVICE);
	ath_tx_complete(sc, skb, bf->aphy, tx_flags);
	ath_debug_stat_tx(sc, txq, bf, ts);

	/*
	 * Return the list of ath_buf of this mpdu to free queue
	 */
	spin_lock_irqsave(&sc->tx.txbuflock, flags);
	list_splice_tail_init(bf_q, &sc->tx.txbuf);
	spin_unlock_irqrestore(&sc->tx.txbuflock, flags);
}

static int ath_tx_num_badfrms(struct ath_softc *sc, struct ath_buf *bf,
			      struct ath_tx_status *ts, int txok)
{
	u16 seq_st = 0;
	u32 ba[WME_BA_BMP_SIZE >> 5];
	int ba_index;
	int nbad = 0;
	int isaggr = 0;

<<<<<<< HEAD
	if (ts->ts_flags == ATH9K_TX_SW_ABORTED)
=======
	if (bf->bf_tx_aborted)
>>>>>>> 67272440
		return 0;

	isaggr = bf_isaggr(bf);
	if (isaggr) {
		seq_st = ts->ts_seqnum;
		memcpy(ba, &ts->ba_low, WME_BA_BMP_SIZE >> 3);
	}

	while (bf) {
		ba_index = ATH_BA_INDEX(seq_st, bf->bf_seqno);
		if (!txok || (isaggr && !ATH_BA_ISSET(ba, ba_index)))
			nbad++;

		bf = bf->bf_next;
	}

	return nbad;
}

static void ath_tx_rc_status(struct ath_buf *bf, struct ath_tx_status *ts,
			     int nbad, int txok, bool update_rc)
{
	struct sk_buff *skb = bf->bf_mpdu;
	struct ieee80211_hdr *hdr = (struct ieee80211_hdr *)skb->data;
	struct ieee80211_tx_info *tx_info = IEEE80211_SKB_CB(skb);
	struct ieee80211_hw *hw = bf->aphy->hw;
	u8 i, tx_rateindex;

	if (txok)
		tx_info->status.ack_signal = ts->ts_rssi;

	tx_rateindex = ts->ts_rateindex;
	WARN_ON(tx_rateindex >= hw->max_rates);

	if (ts->ts_status & ATH9K_TXERR_FILT)
		tx_info->flags |= IEEE80211_TX_STAT_TX_FILTERED;
	if ((tx_info->flags & IEEE80211_TX_CTL_AMPDU) && update_rc)
		tx_info->flags |= IEEE80211_TX_STAT_AMPDU;

	if ((ts->ts_status & ATH9K_TXERR_FILT) == 0 &&
	    (bf->bf_flags & ATH9K_TXDESC_NOACK) == 0 && update_rc) {
		if (ieee80211_is_data(hdr->frame_control)) {
			if (ts->ts_flags &
			    (ATH9K_TX_DATA_UNDERRUN | ATH9K_TX_DELIM_UNDERRUN))
				tx_info->pad[0] |= ATH_TX_INFO_UNDERRUN;
			if ((ts->ts_status & ATH9K_TXERR_XRETRY) ||
			    (ts->ts_status & ATH9K_TXERR_FIFO))
				tx_info->pad[0] |= ATH_TX_INFO_XRETRY;
			tx_info->status.ampdu_len = bf->bf_nframes;
			tx_info->status.ampdu_ack_len = bf->bf_nframes - nbad;
		}
	}

	for (i = tx_rateindex + 1; i < hw->max_rates; i++) {
		tx_info->status.rates[i].count = 0;
		tx_info->status.rates[i].idx = -1;
	}

	tx_info->status.rates[tx_rateindex].count = bf->bf_retries + 1;
}

static void ath_wake_mac80211_queue(struct ath_softc *sc, struct ath_txq *txq)
{
	int qnum;

	spin_lock_bh(&txq->axq_lock);
	if (txq->stopped &&
	    sc->tx.txq[txq->axq_qnum].axq_depth <= (ATH_TXBUF - 20)) {
		qnum = ath_get_mac80211_qnum(txq->axq_qnum, sc);
		if (qnum != -1) {
			ath_mac80211_start_queue(sc, qnum);
			txq->stopped = 0;
		}
	}
	spin_unlock_bh(&txq->axq_lock);
}

static void ath_tx_processq(struct ath_softc *sc, struct ath_txq *txq)
{
	struct ath_hw *ah = sc->sc_ah;
	struct ath_common *common = ath9k_hw_common(ah);
	struct ath_buf *bf, *lastbf, *bf_held = NULL;
	struct list_head bf_head;
	struct ath_desc *ds;
	struct ath_tx_status ts;
	int txok;
	int status;

	ath_print(common, ATH_DBG_QUEUE, "tx queue %d (%x), link %p\n",
		  txq->axq_qnum, ath9k_hw_gettxbuf(sc->sc_ah, txq->axq_qnum),
		  txq->axq_link);

	for (;;) {
		spin_lock_bh(&txq->axq_lock);
		if (list_empty(&txq->axq_q)) {
			txq->axq_link = NULL;
			spin_unlock_bh(&txq->axq_lock);
			break;
		}
		bf = list_first_entry(&txq->axq_q, struct ath_buf, list);

		/*
		 * There is a race condition that a BH gets scheduled
		 * after sw writes TxE and before hw re-load the last
		 * descriptor to get the newly chained one.
		 * Software must keep the last DONE descriptor as a
		 * holding descriptor - software does so by marking
		 * it with the STALE flag.
		 */
		bf_held = NULL;
		if (bf->bf_stale) {
			bf_held = bf;
			if (list_is_last(&bf_held->list, &txq->axq_q)) {
				spin_unlock_bh(&txq->axq_lock);
				break;
			} else {
				bf = list_entry(bf_held->list.next,
						struct ath_buf, list);
			}
		}

		lastbf = bf->bf_lastbf;
		ds = lastbf->bf_desc;

		memset(&ts, 0, sizeof(ts));
		status = ath9k_hw_txprocdesc(ah, ds, &ts);
		if (status == -EINPROGRESS) {
			spin_unlock_bh(&txq->axq_lock);
			break;
		}

		/*
		 * We now know the nullfunc frame has been ACKed so we
		 * can disable RX.
		 */
		if (bf->bf_isnullfunc &&
		    (ts.ts_status & ATH9K_TX_ACKED)) {
			if ((sc->ps_flags & PS_ENABLED))
				ath9k_enable_ps(sc);
			else
				sc->ps_flags |= PS_NULLFUNC_COMPLETED;
		}

		/*
		 * Remove ath_buf's of the same transmit unit from txq,
		 * however leave the last descriptor back as the holding
		 * descriptor for hw.
		 */
		lastbf->bf_stale = true;
		INIT_LIST_HEAD(&bf_head);
		if (!list_is_singular(&lastbf->list))
			list_cut_position(&bf_head,
				&txq->axq_q, lastbf->list.prev);

		txq->axq_depth--;
		txok = !(ts.ts_status & ATH9K_TXERR_MASK);
		txq->axq_tx_inprogress = false;
		if (bf_held)
			list_del(&bf_held->list);
		spin_unlock_bh(&txq->axq_lock);

		if (bf_held)
			ath_tx_return_buffer(sc, bf_held);

		if (!bf_isampdu(bf)) {
			/*
			 * This frame is sent out as a single frame.
			 * Use hardware retry status for this frame.
			 */
			bf->bf_retries = ts.ts_longretry;
			if (ts.ts_status & ATH9K_TXERR_XRETRY)
				bf->bf_state.bf_type |= BUF_XRETRY;
			ath_tx_rc_status(bf, &ts, 0, txok, true);
		}

		if (bf_isampdu(bf))
			ath_tx_complete_aggr(sc, txq, bf, &bf_head, &ts, txok);
		else
			ath_tx_complete_buf(sc, bf, txq, &bf_head, &ts, txok, 0);

		ath_wake_mac80211_queue(sc, txq);

		spin_lock_bh(&txq->axq_lock);
		if (sc->sc_flags & SC_OP_TXAGGR)
			ath_txq_schedule(sc, txq);
		spin_unlock_bh(&txq->axq_lock);
	}
}

static void ath_tx_complete_poll_work(struct work_struct *work)
{
	struct ath_softc *sc = container_of(work, struct ath_softc,
			tx_complete_work.work);
	struct ath_txq *txq;
	int i;
	bool needreset = false;

	for (i = 0; i < ATH9K_NUM_TX_QUEUES; i++)
		if (ATH_TXQ_SETUP(sc, i)) {
			txq = &sc->tx.txq[i];
			spin_lock_bh(&txq->axq_lock);
			if (txq->axq_depth) {
				if (txq->axq_tx_inprogress) {
					needreset = true;
					spin_unlock_bh(&txq->axq_lock);
					break;
				} else {
					txq->axq_tx_inprogress = true;
				}
			}
			spin_unlock_bh(&txq->axq_lock);
		}

	if (needreset) {
		ath_print(ath9k_hw_common(sc->sc_ah), ATH_DBG_RESET,
			  "tx hung, resetting the chip\n");
		ath9k_ps_wakeup(sc);
		ath_reset(sc, false);
		ath9k_ps_restore(sc);
	}

	ieee80211_queue_delayed_work(sc->hw, &sc->tx_complete_work,
			msecs_to_jiffies(ATH_TX_COMPLETE_POLL_INT));
}



void ath_tx_tasklet(struct ath_softc *sc)
{
	int i;
	u32 qcumask = ((1 << ATH9K_NUM_TX_QUEUES) - 1);

	ath9k_hw_gettxintrtxqs(sc->sc_ah, &qcumask);

	for (i = 0; i < ATH9K_NUM_TX_QUEUES; i++) {
		if (ATH_TXQ_SETUP(sc, i) && (qcumask & (1 << i)))
			ath_tx_processq(sc, &sc->tx.txq[i]);
	}
}

void ath_tx_edma_tasklet(struct ath_softc *sc)
{
	struct ath_tx_status txs;
	struct ath_common *common = ath9k_hw_common(sc->sc_ah);
	struct ath_hw *ah = sc->sc_ah;
	struct ath_txq *txq;
	struct ath_buf *bf, *lastbf;
	struct list_head bf_head;
	int status;
	int txok;

	for (;;) {
		status = ath9k_hw_txprocdesc(ah, NULL, (void *)&txs);
		if (status == -EINPROGRESS)
			break;
		if (status == -EIO) {
			ath_print(common, ATH_DBG_XMIT,
				  "Error processing tx status\n");
			break;
		}

		/* Skip beacon completions */
		if (txs.qid == sc->beacon.beaconq)
			continue;

		txq = &sc->tx.txq[txs.qid];

		spin_lock_bh(&txq->axq_lock);
		if (list_empty(&txq->txq_fifo[txq->txq_tailidx])) {
			spin_unlock_bh(&txq->axq_lock);
			return;
		}

		bf = list_first_entry(&txq->txq_fifo[txq->txq_tailidx],
				      struct ath_buf, list);
		lastbf = bf->bf_lastbf;

		INIT_LIST_HEAD(&bf_head);
		list_cut_position(&bf_head, &txq->txq_fifo[txq->txq_tailidx],
				  &lastbf->list);
		INCR(txq->txq_tailidx, ATH_TXFIFO_DEPTH);
		txq->axq_depth--;
		txq->axq_tx_inprogress = false;
		spin_unlock_bh(&txq->axq_lock);

		txok = !(txs.ts_status & ATH9K_TXERR_MASK);

		if (!bf_isampdu(bf)) {
			bf->bf_retries = txs.ts_longretry;
			if (txs.ts_status & ATH9K_TXERR_XRETRY)
				bf->bf_state.bf_type |= BUF_XRETRY;
			ath_tx_rc_status(bf, &txs, 0, txok, true);
		}

		if (bf_isampdu(bf))
			ath_tx_complete_aggr(sc, txq, bf, &bf_head, &txs, txok);
		else
			ath_tx_complete_buf(sc, bf, txq, &bf_head,
					    &txs, txok, 0);

		spin_lock_bh(&txq->axq_lock);
		if (!list_empty(&txq->txq_fifo_pending)) {
			INIT_LIST_HEAD(&bf_head);
			bf = list_first_entry(&txq->txq_fifo_pending,
				struct ath_buf, list);
			list_cut_position(&bf_head, &txq->txq_fifo_pending,
				&bf->bf_lastbf->list);
			ath_tx_txqaddbuf(sc, txq, &bf_head);
		} else if (sc->sc_flags & SC_OP_TXAGGR)
			ath_txq_schedule(sc, txq);
		spin_unlock_bh(&txq->axq_lock);
	}
}

/*****************/
/* Init, Cleanup */
/*****************/

static int ath_txstatus_setup(struct ath_softc *sc, int size)
{
	struct ath_descdma *dd = &sc->txsdma;
	u8 txs_len = sc->sc_ah->caps.txs_len;

	dd->dd_desc_len = size * txs_len;
	dd->dd_desc = dma_alloc_coherent(sc->dev, dd->dd_desc_len,
					 &dd->dd_desc_paddr, GFP_KERNEL);
	if (!dd->dd_desc)
		return -ENOMEM;

	return 0;
}

static int ath_tx_edma_init(struct ath_softc *sc)
{
	int err;

	err = ath_txstatus_setup(sc, ATH_TXSTATUS_RING_SIZE);
	if (!err)
		ath9k_hw_setup_statusring(sc->sc_ah, sc->txsdma.dd_desc,
					  sc->txsdma.dd_desc_paddr,
					  ATH_TXSTATUS_RING_SIZE);

	return err;
}

static void ath_tx_edma_cleanup(struct ath_softc *sc)
{
	struct ath_descdma *dd = &sc->txsdma;

	dma_free_coherent(sc->dev, dd->dd_desc_len, dd->dd_desc,
			  dd->dd_desc_paddr);
}

int ath_tx_init(struct ath_softc *sc, int nbufs)
{
	struct ath_common *common = ath9k_hw_common(sc->sc_ah);
	int error = 0;

	spin_lock_init(&sc->tx.txbuflock);

	error = ath_descdma_setup(sc, &sc->tx.txdma, &sc->tx.txbuf,
				  "tx", nbufs, 1, 1);
	if (error != 0) {
		ath_print(common, ATH_DBG_FATAL,
			  "Failed to allocate tx descriptors: %d\n", error);
		goto err;
	}

	error = ath_descdma_setup(sc, &sc->beacon.bdma, &sc->beacon.bbuf,
				  "beacon", ATH_BCBUF, 1, 1);
	if (error != 0) {
		ath_print(common, ATH_DBG_FATAL,
			  "Failed to allocate beacon descriptors: %d\n", error);
		goto err;
	}

	INIT_DELAYED_WORK(&sc->tx_complete_work, ath_tx_complete_poll_work);

	if (sc->sc_ah->caps.hw_caps & ATH9K_HW_CAP_EDMA) {
		error = ath_tx_edma_init(sc);
		if (error)
			goto err;
	}

err:
	if (error != 0)
		ath_tx_cleanup(sc);

	return error;
}

void ath_tx_cleanup(struct ath_softc *sc)
{
	if (sc->beacon.bdma.dd_desc_len != 0)
		ath_descdma_cleanup(sc, &sc->beacon.bdma, &sc->beacon.bbuf);

	if (sc->tx.txdma.dd_desc_len != 0)
		ath_descdma_cleanup(sc, &sc->tx.txdma, &sc->tx.txbuf);

	if (sc->sc_ah->caps.hw_caps & ATH9K_HW_CAP_EDMA)
		ath_tx_edma_cleanup(sc);
}

void ath_tx_node_init(struct ath_softc *sc, struct ath_node *an)
{
	struct ath_atx_tid *tid;
	struct ath_atx_ac *ac;
	int tidno, acno;

	for (tidno = 0, tid = &an->tid[tidno];
	     tidno < WME_NUM_TID;
	     tidno++, tid++) {
		tid->an        = an;
		tid->tidno     = tidno;
		tid->seq_start = tid->seq_next = 0;
		tid->baw_size  = WME_MAX_BA;
		tid->baw_head  = tid->baw_tail = 0;
		tid->sched     = false;
		tid->paused    = false;
		tid->state &= ~AGGR_CLEANUP;
		INIT_LIST_HEAD(&tid->buf_q);
		acno = TID_TO_WME_AC(tidno);
		tid->ac = &an->ac[acno];
		tid->state &= ~AGGR_ADDBA_COMPLETE;
		tid->state &= ~AGGR_ADDBA_PROGRESS;
	}

	for (acno = 0, ac = &an->ac[acno];
	     acno < WME_NUM_AC; acno++, ac++) {
		ac->sched    = false;
		INIT_LIST_HEAD(&ac->tid_q);

		switch (acno) {
		case WME_AC_BE:
			ac->qnum = ath_tx_get_qnum(sc,
				   ATH9K_TX_QUEUE_DATA, ATH9K_WME_AC_BE);
			break;
		case WME_AC_BK:
			ac->qnum = ath_tx_get_qnum(sc,
				   ATH9K_TX_QUEUE_DATA, ATH9K_WME_AC_BK);
			break;
		case WME_AC_VI:
			ac->qnum = ath_tx_get_qnum(sc,
				   ATH9K_TX_QUEUE_DATA, ATH9K_WME_AC_VI);
			break;
		case WME_AC_VO:
			ac->qnum = ath_tx_get_qnum(sc,
				   ATH9K_TX_QUEUE_DATA, ATH9K_WME_AC_VO);
			break;
		}
	}
}

void ath_tx_node_cleanup(struct ath_softc *sc, struct ath_node *an)
{
	int i;
	struct ath_atx_ac *ac, *ac_tmp;
	struct ath_atx_tid *tid, *tid_tmp;
	struct ath_txq *txq;

	for (i = 0; i < ATH9K_NUM_TX_QUEUES; i++) {
		if (ATH_TXQ_SETUP(sc, i)) {
			txq = &sc->tx.txq[i];

			spin_lock_bh(&txq->axq_lock);

			list_for_each_entry_safe(ac,
					ac_tmp, &txq->axq_acq, list) {
				tid = list_first_entry(&ac->tid_q,
						struct ath_atx_tid, list);
				if (tid && tid->an != an)
					continue;
				list_del(&ac->list);
				ac->sched = false;

				list_for_each_entry_safe(tid,
						tid_tmp, &ac->tid_q, list) {
					list_del(&tid->list);
					tid->sched = false;
					ath_tid_drain(sc, txq, tid);
					tid->state &= ~AGGR_ADDBA_COMPLETE;
					tid->state &= ~AGGR_CLEANUP;
				}
			}

			spin_unlock_bh(&txq->axq_lock);
		}
	}
}<|MERGE_RESOLUTION|>--- conflicted
+++ resolved
@@ -384,11 +384,7 @@
 			acked_cnt++;
 		} else {
 			if (!(tid->state & AGGR_CLEANUP) &&
-<<<<<<< HEAD
-			    ts->ts_flags != ATH9K_TX_SW_ABORTED) {
-=======
 			    !bf_last->bf_tx_aborted) {
->>>>>>> 67272440
 				if (bf->bf_retries < ATH_MAX_SW_RETRIES) {
 					ath_tx_set_retry(sc, txq, bf);
 					txpending = 1;
@@ -442,28 +438,6 @@
 				!txfail, sendbar);
 		} else {
 			/* retry the un-acked ones */
-<<<<<<< HEAD
-			if (bf->bf_next == NULL && bf_last->bf_stale) {
-				struct ath_buf *tbf;
-
-				tbf = ath_clone_txbuf(sc, bf_last);
-				/*
-				 * Update tx baw and complete the frame with
-				 * failed status if we run out of tx buf
-				 */
-				if (!tbf) {
-					spin_lock_bh(&txq->axq_lock);
-					ath_tx_update_baw(sc, tid,
-							  bf->bf_seqno);
-					spin_unlock_bh(&txq->axq_lock);
-
-					bf->bf_state.bf_type |= BUF_XRETRY;
-					ath_tx_rc_status(bf, ts, nbad,
-							 0, false);
-					ath_tx_complete_buf(sc, bf, txq,
-							    &bf_head, ts, 0, 0);
-					break;
-=======
 			if (!(sc->sc_ah->caps.hw_caps & ATH9K_HW_CAP_EDMA)) {
 				if (bf->bf_next == NULL && bf_last->bf_stale) {
 					struct ath_buf *tbf;
@@ -500,7 +474,6 @@
 					 */
 					ath9k_hw_cleartxdesc(sc->sc_ah,
 							     bf->bf_desc);
->>>>>>> 67272440
 				}
 			}
 
@@ -1106,13 +1079,6 @@
 	struct ath_buf *bf, *lastbf;
 	struct list_head bf_head;
 	struct ath_tx_status ts;
-<<<<<<< HEAD
-
-	memset(&ts, 0, sizeof(ts));
-	if (!retry_tx)
-		ts.ts_flags = ATH9K_TX_SW_ABORTED;
-=======
->>>>>>> 67272440
 
 	memset(&ts, 0, sizeof(ts));
 	INIT_LIST_HEAD(&bf_head);
@@ -1148,8 +1114,6 @@
 		}
 
 		lastbf = bf->bf_lastbf;
-<<<<<<< HEAD
-=======
 		if (!retry_tx)
 			lastbf->bf_tx_aborted = true;
 
@@ -1162,7 +1126,6 @@
 			/* remove ath_buf's of the same mpdu from txq */
 			list_cut_position(&bf_head, &txq->axq_q, &lastbf->list);
 		}
->>>>>>> 67272440
 
 		txq->axq_depth--;
 
@@ -2026,11 +1989,7 @@
 	int nbad = 0;
 	int isaggr = 0;
 
-<<<<<<< HEAD
-	if (ts->ts_flags == ATH9K_TX_SW_ABORTED)
-=======
 	if (bf->bf_tx_aborted)
->>>>>>> 67272440
 		return 0;
 
 	isaggr = bf_isaggr(bf);
