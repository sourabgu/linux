/*
 * Copyright © 2011 Intel Corporation
 *
 * Permission is hereby granted, free of charge, to any person obtaining a
 * copy of this software and associated documentation files (the "Software"),
 * to deal in the Software without restriction, including without limitation
 * the rights to use, copy, modify, merge, publish, distribute, sublicense,
 * and/or sell copies of the Software, and to permit persons to whom the
 * Software is furnished to do so, subject to the following conditions:
 *
 * The above copyright notice and this permission notice (including the next
 * paragraph) shall be included in all copies or substantial portions of the
 * Software.
 *
 * THE SOFTWARE IS PROVIDED "AS IS", WITHOUT WARRANTY OF ANY KIND, EXPRESS OR
 * IMPLIED, INCLUDING BUT NOT LIMITED TO THE WARRANTIES OF MERCHANTABILITY,
 * FITNESS FOR A PARTICULAR PURPOSE AND NONINFRINGEMENT.  IN NO EVENT SHALL
 * THE AUTHORS OR COPYRIGHT HOLDERS BE LIABLE FOR ANY CLAIM, DAMAGES OR OTHER
 * LIABILITY, WHETHER IN AN ACTION OF CONTRACT, TORT OR OTHERWISE, ARISING FROM,
 * OUT OF OR IN CONNECTION WITH THE SOFTWARE OR THE USE OR OTHER DEALINGS IN THE
 * SOFTWARE.
 *
 * Authors:
 *   Jesse Barnes <jbarnes@virtuousgeek.org>
 *
 * New plane/sprite handling.
 *
 * The older chips had a separate interface for programming plane related
 * registers; newer ones are much simpler and we can use the new DRM plane
 * support.
 */
#include <drm/drmP.h>
#include <drm/drm_crtc.h>
#include <drm/drm_fourcc.h>
#include <drm/drm_rect.h>
#include <drm/drm_plane_helper.h>
#include "intel_drv.h"
#include <drm/i915_drm.h>
#include "i915_drv.h"

static bool
format_is_yuv(uint32_t format)
{
	switch (format) {
	case DRM_FORMAT_YUYV:
	case DRM_FORMAT_UYVY:
	case DRM_FORMAT_VYUY:
	case DRM_FORMAT_YVYU:
		return true;
	default:
		return false;
	}
}

static int usecs_to_scanlines(const struct drm_display_mode *mode, int usecs)
{
	/* paranoia */
	if (!mode->crtc_htotal)
		return 1;

	return DIV_ROUND_UP(usecs * mode->crtc_clock, 1000 * mode->crtc_htotal);
}

/**
 * intel_pipe_update_start() - start update of a set of display registers
 * @crtc: the crtc of which the registers are going to be updated
 * @start_vbl_count: vblank counter return pointer used for error checking
 *
 * Mark the start of an update to pipe registers that should be updated
 * atomically regarding vblank. If the next vblank will happens within
 * the next 100 us, this function waits until the vblank passes.
 *
 * After a successful call to this function, interrupts will be disabled
 * until a subsequent call to intel_pipe_update_end(). That is done to
 * avoid random delays. The value written to @start_vbl_count should be
 * supplied to intel_pipe_update_end() for error checking.
 *
 * Return: true if the call was successful
 */
bool intel_pipe_update_start(struct intel_crtc *crtc, uint32_t *start_vbl_count)
{
	struct drm_device *dev = crtc->base.dev;
	const struct drm_display_mode *mode = &crtc->config->base.adjusted_mode;
	enum pipe pipe = crtc->pipe;
	long timeout = msecs_to_jiffies_timeout(1);
	int scanline, min, max, vblank_start;
	wait_queue_head_t *wq = drm_crtc_vblank_waitqueue(&crtc->base);
	DEFINE_WAIT(wait);

	vblank_start = mode->crtc_vblank_start;
	if (mode->flags & DRM_MODE_FLAG_INTERLACE)
		vblank_start = DIV_ROUND_UP(vblank_start, 2);

	/* FIXME needs to be calibrated sensibly */
	min = vblank_start - usecs_to_scanlines(mode, 100);
	max = vblank_start - 1;

	if (min <= 0 || max <= 0)
		return false;

	if (WARN_ON(drm_crtc_vblank_get(&crtc->base)))
		return false;

	local_irq_disable();

	trace_i915_pipe_update_start(crtc, min, max);

	for (;;) {
		/*
		 * prepare_to_wait() has a memory barrier, which guarantees
		 * other CPUs can see the task state update by the time we
		 * read the scanline.
		 */
		prepare_to_wait(wq, &wait, TASK_UNINTERRUPTIBLE);

		scanline = intel_get_crtc_scanline(crtc);
		if (scanline < min || scanline > max)
			break;

		if (timeout <= 0) {
			DRM_ERROR("Potential atomic update failure on pipe %c\n",
				  pipe_name(crtc->pipe));
			break;
		}

		local_irq_enable();

		timeout = schedule_timeout(timeout);

		local_irq_disable();
	}

	finish_wait(wq, &wait);

	drm_crtc_vblank_put(&crtc->base);

	*start_vbl_count = dev->driver->get_vblank_counter(dev, pipe);

	trace_i915_pipe_update_vblank_evaded(crtc, min, max, *start_vbl_count);

	return true;
}

/**
 * intel_pipe_update_end() - end update of a set of display registers
 * @crtc: the crtc of which the registers were updated
 * @start_vbl_count: start vblank counter (used for error checking)
 *
 * Mark the end of an update started with intel_pipe_update_start(). This
 * re-enables interrupts and verifies the update was actually completed
 * before a vblank using the value of @start_vbl_count.
 */
void intel_pipe_update_end(struct intel_crtc *crtc, u32 start_vbl_count)
{
	struct drm_device *dev = crtc->base.dev;
	enum pipe pipe = crtc->pipe;
	u32 end_vbl_count = dev->driver->get_vblank_counter(dev, pipe);

	trace_i915_pipe_update_end(crtc, end_vbl_count);

	local_irq_enable();

	if (start_vbl_count != end_vbl_count)
		DRM_ERROR("Atomic update failure on pipe %c (start=%u end=%u)\n",
			  pipe_name(pipe), start_vbl_count, end_vbl_count);
}

static void intel_update_primary_plane(struct intel_crtc *crtc)
{
	struct drm_i915_private *dev_priv = crtc->base.dev->dev_private;
	int reg = DSPCNTR(crtc->plane);

	if (crtc->primary_enabled)
		I915_WRITE(reg, I915_READ(reg) | DISPLAY_PLANE_ENABLE);
	else
		I915_WRITE(reg, I915_READ(reg) & ~DISPLAY_PLANE_ENABLE);
}

static void
skl_update_plane(struct drm_plane *drm_plane, struct drm_crtc *crtc,
		 struct drm_framebuffer *fb,
		 int crtc_x, int crtc_y,
		 unsigned int crtc_w, unsigned int crtc_h,
		 uint32_t x, uint32_t y,
		 uint32_t src_w, uint32_t src_h)
{
	struct drm_device *dev = drm_plane->dev;
	struct drm_i915_private *dev_priv = dev->dev_private;
	struct intel_plane *intel_plane = to_intel_plane(drm_plane);
	struct drm_i915_gem_object *obj = intel_fb_obj(fb);
	const int pipe = intel_plane->pipe;
	const int plane = intel_plane->plane + 1;
	u32 plane_ctl, stride_div;
	int pixel_size = drm_format_plane_cpp(fb->pixel_format, 0);
	const struct drm_intel_sprite_colorkey *key = &intel_plane->ckey;
	unsigned long surf_addr;

	plane_ctl = PLANE_CTL_ENABLE |
		PLANE_CTL_PIPE_CSC_ENABLE;

	switch (fb->pixel_format) {
	case DRM_FORMAT_RGB565:
		plane_ctl |= PLANE_CTL_FORMAT_RGB_565;
		break;
	case DRM_FORMAT_XBGR8888:
		plane_ctl |= PLANE_CTL_FORMAT_XRGB_8888 | PLANE_CTL_ORDER_RGBX;
		break;
	case DRM_FORMAT_XRGB8888:
		plane_ctl |= PLANE_CTL_FORMAT_XRGB_8888;
		break;
	/*
	 * XXX: For ARBG/ABGR formats we default to expecting scanout buffers
	 * to be already pre-multiplied. We need to add a knob (or a different
	 * DRM_FORMAT) for user-space to configure that.
	 */
	case DRM_FORMAT_ABGR8888:
		plane_ctl |= PLANE_CTL_FORMAT_XRGB_8888 |
			     PLANE_CTL_ORDER_RGBX |
			     PLANE_CTL_ALPHA_SW_PREMULTIPLY;
		break;
	case DRM_FORMAT_ARGB8888:
		plane_ctl |= PLANE_CTL_FORMAT_XRGB_8888 |
			     PLANE_CTL_ALPHA_SW_PREMULTIPLY;
		break;
	case DRM_FORMAT_YUYV:
		plane_ctl |= PLANE_CTL_FORMAT_YUV422 | PLANE_CTL_YUV422_YUYV;
		break;
	case DRM_FORMAT_YVYU:
		plane_ctl |= PLANE_CTL_FORMAT_YUV422 | PLANE_CTL_YUV422_YVYU;
		break;
	case DRM_FORMAT_UYVY:
		plane_ctl |= PLANE_CTL_FORMAT_YUV422 | PLANE_CTL_YUV422_UYVY;
		break;
	case DRM_FORMAT_VYUY:
		plane_ctl |= PLANE_CTL_FORMAT_YUV422 | PLANE_CTL_YUV422_VYUY;
		break;
	default:
		BUG();
	}

	switch (fb->modifier[0]) {
	case DRM_FORMAT_MOD_NONE:
		break;
	case I915_FORMAT_MOD_X_TILED:
		plane_ctl |= PLANE_CTL_TILED_X;
		break;
	case I915_FORMAT_MOD_Y_TILED:
		plane_ctl |= PLANE_CTL_TILED_Y;
		break;
	case I915_FORMAT_MOD_Yf_TILED:
		plane_ctl |= PLANE_CTL_TILED_YF;
		break;
	default:
		MISSING_CASE(fb->modifier[0]);
	}

	if (drm_plane->state->rotation == BIT(DRM_ROTATE_180))
		plane_ctl |= PLANE_CTL_ROTATE_180;

	intel_update_sprite_watermarks(drm_plane, crtc, src_w, src_h,
				       pixel_size, true,
				       src_w != crtc_w || src_h != crtc_h);

	stride_div = intel_fb_stride_alignment(dev, fb->modifier[0],
					       fb->pixel_format);

	/* Sizes are 0 based */
	src_w--;
	src_h--;
	crtc_w--;
	crtc_h--;

	if (key->flags) {
		I915_WRITE(PLANE_KEYVAL(pipe, plane), key->min_value);
		I915_WRITE(PLANE_KEYMAX(pipe, plane), key->max_value);
		I915_WRITE(PLANE_KEYMSK(pipe, plane), key->channel_mask);
	}

	if (key->flags & I915_SET_COLORKEY_DESTINATION)
		plane_ctl |= PLANE_CTL_KEY_ENABLE_DESTINATION;
	else if (key->flags & I915_SET_COLORKEY_SOURCE)
		plane_ctl |= PLANE_CTL_KEY_ENABLE_SOURCE;

	surf_addr = intel_plane_obj_offset(intel_plane, obj);

	I915_WRITE(PLANE_OFFSET(pipe, plane), (y << 16) | x);
	I915_WRITE(PLANE_STRIDE(pipe, plane), fb->pitches[0] / stride_div);
	I915_WRITE(PLANE_POS(pipe, plane), (crtc_y << 16) | crtc_x);
	I915_WRITE(PLANE_SIZE(pipe, plane), (crtc_h << 16) | crtc_w);
	I915_WRITE(PLANE_CTL(pipe, plane), plane_ctl);
	I915_WRITE(PLANE_SURF(pipe, plane), surf_addr);
	POSTING_READ(PLANE_SURF(pipe, plane));
}

static void
skl_disable_plane(struct drm_plane *drm_plane, struct drm_crtc *crtc)
{
	struct drm_device *dev = drm_plane->dev;
	struct drm_i915_private *dev_priv = dev->dev_private;
	struct intel_plane *intel_plane = to_intel_plane(drm_plane);
	const int pipe = intel_plane->pipe;
	const int plane = intel_plane->plane + 1;

	I915_WRITE(PLANE_CTL(pipe, plane), 0);

	/* Activate double buffered register update */
	I915_WRITE(PLANE_SURF(pipe, plane), 0);
	POSTING_READ(PLANE_SURF(pipe, plane));

	intel_update_sprite_watermarks(drm_plane, crtc, 0, 0, 0, false, false);
}

static void
chv_update_csc(struct intel_plane *intel_plane, uint32_t format)
{
	struct drm_i915_private *dev_priv = intel_plane->base.dev->dev_private;
	int plane = intel_plane->plane;

	/* Seems RGB data bypasses the CSC always */
	if (!format_is_yuv(format))
		return;

	/*
	 * BT.601 limited range YCbCr -> full range RGB
	 *
	 * |r|   | 6537 4769     0|   |cr  |
	 * |g| = |-3330 4769 -1605| x |y-64|
	 * |b|   |    0 4769  8263|   |cb  |
	 *
	 * Cb and Cr apparently come in as signed already, so no
	 * need for any offset. For Y we need to remove the offset.
	 */
	I915_WRITE(SPCSCYGOFF(plane), SPCSC_OOFF(0) | SPCSC_IOFF(-64));
	I915_WRITE(SPCSCCBOFF(plane), SPCSC_OOFF(0) | SPCSC_IOFF(0));
	I915_WRITE(SPCSCCROFF(plane), SPCSC_OOFF(0) | SPCSC_IOFF(0));

	I915_WRITE(SPCSCC01(plane), SPCSC_C1(4769) | SPCSC_C0(6537));
	I915_WRITE(SPCSCC23(plane), SPCSC_C1(-3330) | SPCSC_C0(0));
	I915_WRITE(SPCSCC45(plane), SPCSC_C1(-1605) | SPCSC_C0(4769));
	I915_WRITE(SPCSCC67(plane), SPCSC_C1(4769) | SPCSC_C0(0));
	I915_WRITE(SPCSCC8(plane), SPCSC_C0(8263));

	I915_WRITE(SPCSCYGICLAMP(plane), SPCSC_IMAX(940) | SPCSC_IMIN(64));
	I915_WRITE(SPCSCCBICLAMP(plane), SPCSC_IMAX(448) | SPCSC_IMIN(-448));
	I915_WRITE(SPCSCCRICLAMP(plane), SPCSC_IMAX(448) | SPCSC_IMIN(-448));

	I915_WRITE(SPCSCYGOCLAMP(plane), SPCSC_OMAX(1023) | SPCSC_OMIN(0));
	I915_WRITE(SPCSCCBOCLAMP(plane), SPCSC_OMAX(1023) | SPCSC_OMIN(0));
	I915_WRITE(SPCSCCROCLAMP(plane), SPCSC_OMAX(1023) | SPCSC_OMIN(0));
}

static void
vlv_update_plane(struct drm_plane *dplane, struct drm_crtc *crtc,
		 struct drm_framebuffer *fb,
		 int crtc_x, int crtc_y,
		 unsigned int crtc_w, unsigned int crtc_h,
		 uint32_t x, uint32_t y,
		 uint32_t src_w, uint32_t src_h)
{
	struct drm_device *dev = dplane->dev;
	struct drm_i915_private *dev_priv = dev->dev_private;
	struct intel_plane *intel_plane = to_intel_plane(dplane);
	struct intel_crtc *intel_crtc = to_intel_crtc(crtc);
	struct drm_i915_gem_object *obj = intel_fb_obj(fb);
	int pipe = intel_plane->pipe;
	int plane = intel_plane->plane;
	u32 sprctl;
	unsigned long sprsurf_offset, linear_offset;
	int pixel_size = drm_format_plane_cpp(fb->pixel_format, 0);
	const struct drm_intel_sprite_colorkey *key = &intel_plane->ckey;

	sprctl = SP_ENABLE;

	switch (fb->pixel_format) {
	case DRM_FORMAT_YUYV:
		sprctl |= SP_FORMAT_YUV422 | SP_YUV_ORDER_YUYV;
		break;
	case DRM_FORMAT_YVYU:
		sprctl |= SP_FORMAT_YUV422 | SP_YUV_ORDER_YVYU;
		break;
	case DRM_FORMAT_UYVY:
		sprctl |= SP_FORMAT_YUV422 | SP_YUV_ORDER_UYVY;
		break;
	case DRM_FORMAT_VYUY:
		sprctl |= SP_FORMAT_YUV422 | SP_YUV_ORDER_VYUY;
		break;
	case DRM_FORMAT_RGB565:
		sprctl |= SP_FORMAT_BGR565;
		break;
	case DRM_FORMAT_XRGB8888:
		sprctl |= SP_FORMAT_BGRX8888;
		break;
	case DRM_FORMAT_ARGB8888:
		sprctl |= SP_FORMAT_BGRA8888;
		break;
	case DRM_FORMAT_XBGR2101010:
		sprctl |= SP_FORMAT_RGBX1010102;
		break;
	case DRM_FORMAT_ABGR2101010:
		sprctl |= SP_FORMAT_RGBA1010102;
		break;
	case DRM_FORMAT_XBGR8888:
		sprctl |= SP_FORMAT_RGBX8888;
		break;
	case DRM_FORMAT_ABGR8888:
		sprctl |= SP_FORMAT_RGBA8888;
		break;
	default:
		/*
		 * If we get here one of the upper layers failed to filter
		 * out the unsupported plane formats
		 */
		BUG();
		break;
	}

	/*
	 * Enable gamma to match primary/cursor plane behaviour.
	 * FIXME should be user controllable via propertiesa.
	 */
	sprctl |= SP_GAMMA_ENABLE;

	if (obj->tiling_mode != I915_TILING_NONE)
		sprctl |= SP_TILED;

	intel_update_sprite_watermarks(dplane, crtc, src_w, src_h,
				       pixel_size, true,
				       src_w != crtc_w || src_h != crtc_h);

	/* Sizes are 0 based */
	src_w--;
	src_h--;
	crtc_w--;
	crtc_h--;

	linear_offset = y * fb->pitches[0] + x * pixel_size;
	sprsurf_offset = intel_gen4_compute_page_offset(&x, &y,
							obj->tiling_mode,
							pixel_size,
							fb->pitches[0]);
	linear_offset -= sprsurf_offset;

	if (dplane->state->rotation == BIT(DRM_ROTATE_180)) {
		sprctl |= SP_ROTATE_180;

		x += src_w;
		y += src_h;
		linear_offset += src_h * fb->pitches[0] + src_w * pixel_size;
	}

	intel_update_primary_plane(intel_crtc);

	if (key->flags) {
		I915_WRITE(SPKEYMINVAL(pipe, plane), key->min_value);
		I915_WRITE(SPKEYMAXVAL(pipe, plane), key->max_value);
		I915_WRITE(SPKEYMSK(pipe, plane), key->channel_mask);
	}

	if (key->flags & I915_SET_COLORKEY_SOURCE)
		sprctl |= SP_SOURCE_KEY;

	if (IS_CHERRYVIEW(dev) && pipe == PIPE_B)
		chv_update_csc(intel_plane, fb->pixel_format);

	I915_WRITE(SPSTRIDE(pipe, plane), fb->pitches[0]);
	I915_WRITE(SPPOS(pipe, plane), (crtc_y << 16) | crtc_x);

	if (obj->tiling_mode != I915_TILING_NONE)
		I915_WRITE(SPTILEOFF(pipe, plane), (y << 16) | x);
	else
		I915_WRITE(SPLINOFF(pipe, plane), linear_offset);

	I915_WRITE(SPCONSTALPHA(pipe, plane), 0);

	I915_WRITE(SPSIZE(pipe, plane), (crtc_h << 16) | crtc_w);
	I915_WRITE(SPCNTR(pipe, plane), sprctl);
	I915_WRITE(SPSURF(pipe, plane), i915_gem_obj_ggtt_offset(obj) +
		   sprsurf_offset);

	intel_flush_primary_plane(dev_priv, intel_crtc->plane);
}

static void
vlv_disable_plane(struct drm_plane *dplane, struct drm_crtc *crtc)
{
	struct drm_device *dev = dplane->dev;
	struct drm_i915_private *dev_priv = dev->dev_private;
	struct intel_plane *intel_plane = to_intel_plane(dplane);
	struct intel_crtc *intel_crtc = to_intel_crtc(crtc);
	int pipe = intel_plane->pipe;
	int plane = intel_plane->plane;

	intel_update_primary_plane(intel_crtc);

	I915_WRITE(SPCNTR(pipe, plane), 0);

	/* Activate double buffered register update */
	I915_WRITE(SPSURF(pipe, plane), 0);

	intel_flush_primary_plane(dev_priv, intel_crtc->plane);

	intel_update_sprite_watermarks(dplane, crtc, 0, 0, 0, false, false);
}


static void
ivb_update_plane(struct drm_plane *plane, struct drm_crtc *crtc,
		 struct drm_framebuffer *fb,
		 int crtc_x, int crtc_y,
		 unsigned int crtc_w, unsigned int crtc_h,
		 uint32_t x, uint32_t y,
		 uint32_t src_w, uint32_t src_h)
{
	struct drm_device *dev = plane->dev;
	struct drm_i915_private *dev_priv = dev->dev_private;
	struct intel_plane *intel_plane = to_intel_plane(plane);
	struct intel_crtc *intel_crtc = to_intel_crtc(crtc);
	struct drm_i915_gem_object *obj = intel_fb_obj(fb);
	enum pipe pipe = intel_plane->pipe;
	u32 sprctl, sprscale = 0;
	unsigned long sprsurf_offset, linear_offset;
	int pixel_size = drm_format_plane_cpp(fb->pixel_format, 0);
	const struct drm_intel_sprite_colorkey *key = &intel_plane->ckey;

	sprctl = SPRITE_ENABLE;

	switch (fb->pixel_format) {
	case DRM_FORMAT_XBGR8888:
		sprctl |= SPRITE_FORMAT_RGBX888 | SPRITE_RGB_ORDER_RGBX;
		break;
	case DRM_FORMAT_XRGB8888:
		sprctl |= SPRITE_FORMAT_RGBX888;
		break;
	case DRM_FORMAT_YUYV:
		sprctl |= SPRITE_FORMAT_YUV422 | SPRITE_YUV_ORDER_YUYV;
		break;
	case DRM_FORMAT_YVYU:
		sprctl |= SPRITE_FORMAT_YUV422 | SPRITE_YUV_ORDER_YVYU;
		break;
	case DRM_FORMAT_UYVY:
		sprctl |= SPRITE_FORMAT_YUV422 | SPRITE_YUV_ORDER_UYVY;
		break;
	case DRM_FORMAT_VYUY:
		sprctl |= SPRITE_FORMAT_YUV422 | SPRITE_YUV_ORDER_VYUY;
		break;
	default:
		BUG();
	}

	/*
	 * Enable gamma to match primary/cursor plane behaviour.
	 * FIXME should be user controllable via propertiesa.
	 */
	sprctl |= SPRITE_GAMMA_ENABLE;

	if (obj->tiling_mode != I915_TILING_NONE)
		sprctl |= SPRITE_TILED;

	if (IS_HASWELL(dev) || IS_BROADWELL(dev))
		sprctl &= ~SPRITE_TRICKLE_FEED_DISABLE;
	else
		sprctl |= SPRITE_TRICKLE_FEED_DISABLE;

	if (IS_HASWELL(dev) || IS_BROADWELL(dev))
		sprctl |= SPRITE_PIPE_CSC_ENABLE;

	intel_update_sprite_watermarks(plane, crtc, src_w, src_h, pixel_size,
				       true,
				       src_w != crtc_w || src_h != crtc_h);

	/* Sizes are 0 based */
	src_w--;
	src_h--;
	crtc_w--;
	crtc_h--;

	if (crtc_w != src_w || crtc_h != src_h)
		sprscale = SPRITE_SCALE_ENABLE | (src_w << 16) | src_h;

	linear_offset = y * fb->pitches[0] + x * pixel_size;
	sprsurf_offset =
		intel_gen4_compute_page_offset(&x, &y, obj->tiling_mode,
					       pixel_size, fb->pitches[0]);
	linear_offset -= sprsurf_offset;

	if (plane->state->rotation == BIT(DRM_ROTATE_180)) {
		sprctl |= SPRITE_ROTATE_180;

		/* HSW and BDW does this automagically in hardware */
		if (!IS_HASWELL(dev) && !IS_BROADWELL(dev)) {
			x += src_w;
			y += src_h;
			linear_offset += src_h * fb->pitches[0] +
				src_w * pixel_size;
		}
	}

	intel_update_primary_plane(intel_crtc);

	if (key->flags) {
		I915_WRITE(SPRKEYVAL(pipe), key->min_value);
		I915_WRITE(SPRKEYMAX(pipe), key->max_value);
		I915_WRITE(SPRKEYMSK(pipe), key->channel_mask);
	}

	if (key->flags & I915_SET_COLORKEY_DESTINATION)
		sprctl |= SPRITE_DEST_KEY;
	else if (key->flags & I915_SET_COLORKEY_SOURCE)
		sprctl |= SPRITE_SOURCE_KEY;

	I915_WRITE(SPRSTRIDE(pipe), fb->pitches[0]);
	I915_WRITE(SPRPOS(pipe), (crtc_y << 16) | crtc_x);

	/* HSW consolidates SPRTILEOFF and SPRLINOFF into a single SPROFFSET
	 * register */
	if (IS_HASWELL(dev) || IS_BROADWELL(dev))
		I915_WRITE(SPROFFSET(pipe), (y << 16) | x);
	else if (obj->tiling_mode != I915_TILING_NONE)
		I915_WRITE(SPRTILEOFF(pipe), (y << 16) | x);
	else
		I915_WRITE(SPRLINOFF(pipe), linear_offset);

	I915_WRITE(SPRSIZE(pipe), (crtc_h << 16) | crtc_w);
	if (intel_plane->can_scale)
		I915_WRITE(SPRSCALE(pipe), sprscale);
	I915_WRITE(SPRCTL(pipe), sprctl);
	I915_WRITE(SPRSURF(pipe),
		   i915_gem_obj_ggtt_offset(obj) + sprsurf_offset);

	intel_flush_primary_plane(dev_priv, intel_crtc->plane);
}

static void
ivb_disable_plane(struct drm_plane *plane, struct drm_crtc *crtc)
{
	struct drm_device *dev = plane->dev;
	struct drm_i915_private *dev_priv = dev->dev_private;
	struct intel_plane *intel_plane = to_intel_plane(plane);
	struct intel_crtc *intel_crtc = to_intel_crtc(crtc);
	int pipe = intel_plane->pipe;

	intel_update_primary_plane(intel_crtc);

	I915_WRITE(SPRCTL(pipe), I915_READ(SPRCTL(pipe)) & ~SPRITE_ENABLE);
	/* Can't leave the scaler enabled... */
	if (intel_plane->can_scale)
		I915_WRITE(SPRSCALE(pipe), 0);
	/* Activate double buffered register update */
	I915_WRITE(SPRSURF(pipe), 0);

	intel_flush_primary_plane(dev_priv, intel_crtc->plane);
}

static void
ilk_update_plane(struct drm_plane *plane, struct drm_crtc *crtc,
		 struct drm_framebuffer *fb,
		 int crtc_x, int crtc_y,
		 unsigned int crtc_w, unsigned int crtc_h,
		 uint32_t x, uint32_t y,
		 uint32_t src_w, uint32_t src_h)
{
	struct drm_device *dev = plane->dev;
	struct drm_i915_private *dev_priv = dev->dev_private;
	struct intel_plane *intel_plane = to_intel_plane(plane);
	struct intel_crtc *intel_crtc = to_intel_crtc(crtc);
	struct drm_i915_gem_object *obj = intel_fb_obj(fb);
	int pipe = intel_plane->pipe;
	unsigned long dvssurf_offset, linear_offset;
	u32 dvscntr, dvsscale;
	int pixel_size = drm_format_plane_cpp(fb->pixel_format, 0);
	const struct drm_intel_sprite_colorkey *key = &intel_plane->ckey;

	dvscntr = DVS_ENABLE;

	switch (fb->pixel_format) {
	case DRM_FORMAT_XBGR8888:
		dvscntr |= DVS_FORMAT_RGBX888 | DVS_RGB_ORDER_XBGR;
		break;
	case DRM_FORMAT_XRGB8888:
		dvscntr |= DVS_FORMAT_RGBX888;
		break;
	case DRM_FORMAT_YUYV:
		dvscntr |= DVS_FORMAT_YUV422 | DVS_YUV_ORDER_YUYV;
		break;
	case DRM_FORMAT_YVYU:
		dvscntr |= DVS_FORMAT_YUV422 | DVS_YUV_ORDER_YVYU;
		break;
	case DRM_FORMAT_UYVY:
		dvscntr |= DVS_FORMAT_YUV422 | DVS_YUV_ORDER_UYVY;
		break;
	case DRM_FORMAT_VYUY:
		dvscntr |= DVS_FORMAT_YUV422 | DVS_YUV_ORDER_VYUY;
		break;
	default:
		BUG();
	}

	/*
	 * Enable gamma to match primary/cursor plane behaviour.
	 * FIXME should be user controllable via propertiesa.
	 */
	dvscntr |= DVS_GAMMA_ENABLE;

	if (obj->tiling_mode != I915_TILING_NONE)
		dvscntr |= DVS_TILED;

	if (IS_GEN6(dev))
		dvscntr |= DVS_TRICKLE_FEED_DISABLE; /* must disable */

	intel_update_sprite_watermarks(plane, crtc, src_w, src_h,
				       pixel_size, true,
				       src_w != crtc_w || src_h != crtc_h);

	/* Sizes are 0 based */
	src_w--;
	src_h--;
	crtc_w--;
	crtc_h--;

	dvsscale = 0;
	if (crtc_w != src_w || crtc_h != src_h)
		dvsscale = DVS_SCALE_ENABLE | (src_w << 16) | src_h;

	linear_offset = y * fb->pitches[0] + x * pixel_size;
	dvssurf_offset =
		intel_gen4_compute_page_offset(&x, &y, obj->tiling_mode,
					       pixel_size, fb->pitches[0]);
	linear_offset -= dvssurf_offset;

	if (plane->state->rotation == BIT(DRM_ROTATE_180)) {
		dvscntr |= DVS_ROTATE_180;

		x += src_w;
		y += src_h;
		linear_offset += src_h * fb->pitches[0] + src_w * pixel_size;
	}

	intel_update_primary_plane(intel_crtc);

	if (key->flags) {
		I915_WRITE(DVSKEYVAL(pipe), key->min_value);
		I915_WRITE(DVSKEYMAX(pipe), key->max_value);
		I915_WRITE(DVSKEYMSK(pipe), key->channel_mask);
	}

	if (key->flags & I915_SET_COLORKEY_DESTINATION)
		dvscntr |= DVS_DEST_KEY;
	else if (key->flags & I915_SET_COLORKEY_SOURCE)
		dvscntr |= DVS_SOURCE_KEY;

	I915_WRITE(DVSSTRIDE(pipe), fb->pitches[0]);
	I915_WRITE(DVSPOS(pipe), (crtc_y << 16) | crtc_x);

	if (obj->tiling_mode != I915_TILING_NONE)
		I915_WRITE(DVSTILEOFF(pipe), (y << 16) | x);
	else
		I915_WRITE(DVSLINOFF(pipe), linear_offset);

	I915_WRITE(DVSSIZE(pipe), (crtc_h << 16) | crtc_w);
	I915_WRITE(DVSSCALE(pipe), dvsscale);
	I915_WRITE(DVSCNTR(pipe), dvscntr);
	I915_WRITE(DVSSURF(pipe),
		   i915_gem_obj_ggtt_offset(obj) + dvssurf_offset);

	intel_flush_primary_plane(dev_priv, intel_crtc->plane);
}

static void
ilk_disable_plane(struct drm_plane *plane, struct drm_crtc *crtc)
{
	struct drm_device *dev = plane->dev;
	struct drm_i915_private *dev_priv = dev->dev_private;
	struct intel_plane *intel_plane = to_intel_plane(plane);
	struct intel_crtc *intel_crtc = to_intel_crtc(crtc);
	int pipe = intel_plane->pipe;

	intel_update_primary_plane(intel_crtc);

	I915_WRITE(DVSCNTR(pipe), 0);
	/* Disable the scaler */
	I915_WRITE(DVSSCALE(pipe), 0);

	/* Flush double buffered register updates */
	I915_WRITE(DVSSURF(pipe), 0);

	intel_flush_primary_plane(dev_priv, intel_crtc->plane);
}

/**
 * intel_post_enable_primary - Perform operations after enabling primary plane
 * @crtc: the CRTC whose primary plane was just enabled
 *
 * Performs potentially sleeping operations that must be done after the primary
 * plane is enabled, such as updating FBC and IPS.  Note that this may be
 * called due to an explicit primary plane update, or due to an implicit
 * re-enable that is caused when a sprite plane is updated to no longer
 * completely hide the primary plane.
 */
void
intel_post_enable_primary(struct drm_crtc *crtc)
{
	struct drm_device *dev = crtc->dev;
	struct intel_crtc *intel_crtc = to_intel_crtc(crtc);

	/*
	 * BDW signals flip done immediately if the plane
	 * is disabled, even if the plane enable is already
	 * armed to occur at the next vblank :(
	 */
	if (IS_BROADWELL(dev))
		intel_wait_for_vblank(dev, intel_crtc->pipe);

	/*
	 * FIXME IPS should be fine as long as one plane is
	 * enabled, but in practice it seems to have problems
	 * when going from primary only to sprite only and vice
	 * versa.
	 */
	hsw_enable_ips(intel_crtc);

	mutex_lock(&dev->struct_mutex);
	intel_fbc_update(dev);
	mutex_unlock(&dev->struct_mutex);
}

/**
 * intel_pre_disable_primary - Perform operations before disabling primary plane
 * @crtc: the CRTC whose primary plane is to be disabled
 *
 * Performs potentially sleeping operations that must be done before the
 * primary plane is enabled, such as updating FBC and IPS.  Note that this may
 * be called due to an explicit primary plane update, or due to an implicit
 * disable that is caused when a sprite plane completely hides the primary
 * plane.
 */
void
intel_pre_disable_primary(struct drm_crtc *crtc)
{
	struct drm_device *dev = crtc->dev;
	struct drm_i915_private *dev_priv = dev->dev_private;
	struct intel_crtc *intel_crtc = to_intel_crtc(crtc);

	mutex_lock(&dev->struct_mutex);
	if (dev_priv->fbc.crtc == intel_crtc)
		intel_fbc_disable(dev);
	mutex_unlock(&dev->struct_mutex);

	/*
	 * FIXME IPS should be fine as long as one plane is
	 * enabled, but in practice it seems to have problems
	 * when going from primary only to sprite only and vice
	 * versa.
	 */
	hsw_disable_ips(intel_crtc);
}

static bool colorkey_enabled(struct intel_plane *intel_plane)
{
	return intel_plane->ckey.flags != I915_SET_COLORKEY_NONE;
}

static int
intel_check_sprite_plane(struct drm_plane *plane,
			 struct intel_plane_state *state)
{
	struct intel_crtc *intel_crtc = to_intel_crtc(state->base.crtc);
	struct intel_plane *intel_plane = to_intel_plane(plane);
	struct drm_framebuffer *fb = state->base.fb;
	int crtc_x, crtc_y;
	unsigned int crtc_w, crtc_h;
	uint32_t src_x, src_y, src_w, src_h;
	struct drm_rect *src = &state->src;
	struct drm_rect *dst = &state->dst;
	const struct drm_rect *clip = &state->clip;
	int hscale, vscale;
	int max_scale, min_scale;
	int pixel_size;

	intel_crtc = intel_crtc ? intel_crtc : to_intel_crtc(plane->crtc);

	if (!fb) {
		state->visible = false;
		goto finish;
	}

	/* Don't modify another pipe's plane */
	if (intel_plane->pipe != intel_crtc->pipe) {
		DRM_DEBUG_KMS("Wrong plane <-> crtc mapping\n");
		return -EINVAL;
	}

	/* FIXME check all gen limits */
	if (fb->width < 3 || fb->height < 3 || fb->pitches[0] > 16384) {
		DRM_DEBUG_KMS("Unsuitable framebuffer for plane\n");
		return -EINVAL;
	}

	/*
	 * FIXME the following code does a bunch of fuzzy adjustments to the
	 * coordinates and sizes. We probably need some way to decide whether
	 * more strict checking should be done instead.
	 */
	max_scale = intel_plane->max_downscale << 16;
	min_scale = intel_plane->can_scale ? 1 : (1 << 16);

	drm_rect_rotate(src, fb->width << 16, fb->height << 16,
			state->base.rotation);

	hscale = drm_rect_calc_hscale_relaxed(src, dst, min_scale, max_scale);
	BUG_ON(hscale < 0);

	vscale = drm_rect_calc_vscale_relaxed(src, dst, min_scale, max_scale);
	BUG_ON(vscale < 0);

	state->visible =  drm_rect_clip_scaled(src, dst, clip, hscale, vscale);

	crtc_x = dst->x1;
	crtc_y = dst->y1;
	crtc_w = drm_rect_width(dst);
	crtc_h = drm_rect_height(dst);

	if (state->visible) {
		/* check again in case clipping clamped the results */
		hscale = drm_rect_calc_hscale(src, dst, min_scale, max_scale);
		if (hscale < 0) {
			DRM_DEBUG_KMS("Horizontal scaling factor out of limits\n");
			drm_rect_debug_print(src, true);
			drm_rect_debug_print(dst, false);

			return hscale;
		}

		vscale = drm_rect_calc_vscale(src, dst, min_scale, max_scale);
		if (vscale < 0) {
			DRM_DEBUG_KMS("Vertical scaling factor out of limits\n");
			drm_rect_debug_print(src, true);
			drm_rect_debug_print(dst, false);

			return vscale;
		}

		/* Make the source viewport size an exact multiple of the scaling factors. */
		drm_rect_adjust_size(src,
				     drm_rect_width(dst) * hscale - drm_rect_width(src),
				     drm_rect_height(dst) * vscale - drm_rect_height(src));

		drm_rect_rotate_inv(src, fb->width << 16, fb->height << 16,
				    state->base.rotation);

		/* sanity check to make sure the src viewport wasn't enlarged */
		WARN_ON(src->x1 < (int) state->base.src_x ||
			src->y1 < (int) state->base.src_y ||
			src->x2 > (int) state->base.src_x + state->base.src_w ||
			src->y2 > (int) state->base.src_y + state->base.src_h);

		/*
		 * Hardware doesn't handle subpixel coordinates.
		 * Adjust to (macro)pixel boundary, but be careful not to
		 * increase the source viewport size, because that could
		 * push the downscaling factor out of bounds.
		 */
		src_x = src->x1 >> 16;
		src_w = drm_rect_width(src) >> 16;
		src_y = src->y1 >> 16;
		src_h = drm_rect_height(src) >> 16;

		if (format_is_yuv(fb->pixel_format)) {
			src_x &= ~1;
			src_w &= ~1;

			/*
			 * Must keep src and dst the
			 * same if we can't scale.
			 */
			if (!intel_plane->can_scale)
				crtc_w &= ~1;

			if (crtc_w == 0)
				state->visible = false;
		}
	}

	/* Check size restrictions when scaling */
	if (state->visible && (src_w != crtc_w || src_h != crtc_h)) {
		unsigned int width_bytes;

		WARN_ON(!intel_plane->can_scale);

		/* FIXME interlacing min height is 6 */

		if (crtc_w < 3 || crtc_h < 3)
			state->visible = false;

		if (src_w < 3 || src_h < 3)
			state->visible = false;

		pixel_size = drm_format_plane_cpp(fb->pixel_format, 0);
		width_bytes = ((src_x * pixel_size) & 63) +
					src_w * pixel_size;

		if (src_w > 2048 || src_h > 2048 ||
		    width_bytes > 4096 || fb->pitches[0] > 4096) {
			DRM_DEBUG_KMS("Source dimensions exceed hardware limits\n");
			return -EINVAL;
		}
	}

	if (state->visible) {
		src->x1 = src_x;
		src->x2 = src_x + src_w;
		src->y1 = src_y;
		src->y2 = src_y + src_h;
	}

	dst->x1 = crtc_x;
	dst->x2 = crtc_x + crtc_w;
	dst->y1 = crtc_y;
	dst->y2 = crtc_y + crtc_h;

finish:
	/*
	 * If the sprite is completely covering the primary plane,
	 * we can disable the primary and save power.
	 */
	state->hides_primary = fb != NULL && drm_rect_equals(dst, clip) &&
		!colorkey_enabled(intel_plane);
	WARN_ON(state->hides_primary && !state->visible && intel_crtc->active);

	if (intel_crtc->active) {
		if (intel_crtc->primary_enabled == state->hides_primary)
			intel_crtc->atomic.wait_for_flips = true;

		if (intel_crtc->primary_enabled && state->hides_primary)
			intel_crtc->atomic.pre_disable_primary = true;

		intel_crtc->atomic.fb_bits |=
			INTEL_FRONTBUFFER_SPRITE(intel_crtc->pipe);

		if (!intel_crtc->primary_enabled && !state->hides_primary)
			intel_crtc->atomic.post_enable_primary = true;

		if (intel_wm_need_update(plane, &state->base))
			intel_crtc->atomic.update_wm = true;

		if (!state->visible) {
			/*
			 * Avoid underruns when disabling the sprite.
			 * FIXME remove once watermark updates are done properly.
			 */
			intel_crtc->atomic.wait_vblank = true;
			intel_crtc->atomic.update_sprite_watermarks |=
				(1 << drm_plane_index(plane));
		}
	}

	return 0;
}

static void
intel_commit_sprite_plane(struct drm_plane *plane,
			  struct intel_plane_state *state)
{
	struct drm_crtc *crtc = state->base.crtc;
	struct intel_crtc *intel_crtc;
	struct intel_plane *intel_plane = to_intel_plane(plane);
	struct drm_framebuffer *fb = state->base.fb;
	int crtc_x, crtc_y;
	unsigned int crtc_w, crtc_h;
	uint32_t src_x, src_y, src_w, src_h;

	crtc = crtc ? crtc : plane->crtc;
	intel_crtc = to_intel_crtc(crtc);

	plane->fb = fb;

	if (intel_crtc->active) {
		intel_crtc->primary_enabled = !state->hides_primary;

		if (state->visible) {
			crtc_x = state->dst.x1;
			crtc_y = state->dst.y1;
			crtc_w = drm_rect_width(&state->dst);
			crtc_h = drm_rect_height(&state->dst);
			src_x = state->src.x1;
			src_y = state->src.y1;
			src_w = drm_rect_width(&state->src);
			src_h = drm_rect_height(&state->src);
			intel_plane->update_plane(plane, crtc, fb,
						  crtc_x, crtc_y, crtc_w, crtc_h,
						  src_x, src_y, src_w, src_h);
		} else {
			intel_plane->disable_plane(plane, crtc);
		}
	}
}

int intel_sprite_set_colorkey(struct drm_device *dev, void *data,
			      struct drm_file *file_priv)
{
	struct drm_intel_sprite_colorkey *set = data;
	struct drm_plane *plane;
	struct intel_plane *intel_plane;
	int ret = 0;

	/* Make sure we don't try to enable both src & dest simultaneously */
	if ((set->flags & (I915_SET_COLORKEY_DESTINATION | I915_SET_COLORKEY_SOURCE)) == (I915_SET_COLORKEY_DESTINATION | I915_SET_COLORKEY_SOURCE))
		return -EINVAL;

	if (IS_VALLEYVIEW(dev) &&
	    set->flags & I915_SET_COLORKEY_DESTINATION)
		return -EINVAL;

	drm_modeset_lock_all(dev);

	plane = drm_plane_find(dev, set->plane_id);
	if (!plane || plane->type != DRM_PLANE_TYPE_OVERLAY) {
		ret = -ENOENT;
		goto out_unlock;
	}

	intel_plane = to_intel_plane(plane);
<<<<<<< HEAD
	ret = intel_plane->update_colorkey(plane, set);

out_unlock:
	drm_modeset_unlock_all(dev);
	return ret;
}

int intel_sprite_get_colorkey(struct drm_device *dev, void *data,
			      struct drm_file *file_priv)
{
	struct drm_intel_sprite_colorkey *get = data;
	struct drm_plane *plane;
	struct intel_plane *intel_plane;
	int ret = 0;

	if (!drm_core_check_feature(dev, DRIVER_MODESET))
		return -ENODEV;

	drm_modeset_lock_all(dev);

	plane = drm_plane_find(dev, get->plane_id);
	if (!plane || plane->type != DRM_PLANE_TYPE_OVERLAY) {
		ret = -ENOENT;
		goto out_unlock;
	}
=======
	intel_plane->ckey = *set;
>>>>>>> af8fcb9c

	/*
	 * The only way this could fail would be due to
	 * the current plane state being unsupportable already,
	 * and we dont't consider that an error for the
	 * colorkey ioctl. So just ignore any error.
	 */
	intel_plane_restore(plane);

out_unlock:
	drm_modeset_unlock_all(dev);
	return ret;
}

int intel_plane_restore(struct drm_plane *plane)
{
	if (!plane->crtc || !plane->state->fb)
		return 0;

	return plane->funcs->update_plane(plane, plane->crtc, plane->state->fb,
				  plane->state->crtc_x, plane->state->crtc_y,
				  plane->state->crtc_w, plane->state->crtc_h,
				  plane->state->src_x, plane->state->src_y,
				  plane->state->src_w, plane->state->src_h);
}

static uint32_t ilk_plane_formats[] = {
	DRM_FORMAT_XRGB8888,
	DRM_FORMAT_YUYV,
	DRM_FORMAT_YVYU,
	DRM_FORMAT_UYVY,
	DRM_FORMAT_VYUY,
};

static uint32_t snb_plane_formats[] = {
	DRM_FORMAT_XBGR8888,
	DRM_FORMAT_XRGB8888,
	DRM_FORMAT_YUYV,
	DRM_FORMAT_YVYU,
	DRM_FORMAT_UYVY,
	DRM_FORMAT_VYUY,
};

static uint32_t vlv_plane_formats[] = {
	DRM_FORMAT_RGB565,
	DRM_FORMAT_ABGR8888,
	DRM_FORMAT_ARGB8888,
	DRM_FORMAT_XBGR8888,
	DRM_FORMAT_XRGB8888,
	DRM_FORMAT_XBGR2101010,
	DRM_FORMAT_ABGR2101010,
	DRM_FORMAT_YUYV,
	DRM_FORMAT_YVYU,
	DRM_FORMAT_UYVY,
	DRM_FORMAT_VYUY,
};

static uint32_t skl_plane_formats[] = {
	DRM_FORMAT_RGB565,
	DRM_FORMAT_ABGR8888,
	DRM_FORMAT_ARGB8888,
	DRM_FORMAT_XBGR8888,
	DRM_FORMAT_XRGB8888,
	DRM_FORMAT_YUYV,
	DRM_FORMAT_YVYU,
	DRM_FORMAT_UYVY,
	DRM_FORMAT_VYUY,
};

int
intel_plane_init(struct drm_device *dev, enum pipe pipe, int plane)
{
	struct intel_plane *intel_plane;
	struct intel_plane_state *state;
	unsigned long possible_crtcs;
	const uint32_t *plane_formats;
	int num_plane_formats;
	int ret;

	if (INTEL_INFO(dev)->gen < 5)
		return -ENODEV;

	intel_plane = kzalloc(sizeof(*intel_plane), GFP_KERNEL);
	if (!intel_plane)
		return -ENOMEM;

	state = intel_create_plane_state(&intel_plane->base);
	if (!state) {
		kfree(intel_plane);
		return -ENOMEM;
	}
	intel_plane->base.state = &state->base;

	switch (INTEL_INFO(dev)->gen) {
	case 5:
	case 6:
		intel_plane->can_scale = true;
		intel_plane->max_downscale = 16;
		intel_plane->update_plane = ilk_update_plane;
		intel_plane->disable_plane = ilk_disable_plane;

		if (IS_GEN6(dev)) {
			plane_formats = snb_plane_formats;
			num_plane_formats = ARRAY_SIZE(snb_plane_formats);
		} else {
			plane_formats = ilk_plane_formats;
			num_plane_formats = ARRAY_SIZE(ilk_plane_formats);
		}
		break;

	case 7:
	case 8:
		if (IS_IVYBRIDGE(dev)) {
			intel_plane->can_scale = true;
			intel_plane->max_downscale = 2;
		} else {
			intel_plane->can_scale = false;
			intel_plane->max_downscale = 1;
		}

		if (IS_VALLEYVIEW(dev)) {
			intel_plane->update_plane = vlv_update_plane;
			intel_plane->disable_plane = vlv_disable_plane;

			plane_formats = vlv_plane_formats;
			num_plane_formats = ARRAY_SIZE(vlv_plane_formats);
		} else {
			intel_plane->update_plane = ivb_update_plane;
			intel_plane->disable_plane = ivb_disable_plane;

			plane_formats = snb_plane_formats;
			num_plane_formats = ARRAY_SIZE(snb_plane_formats);
		}
		break;
	case 9:
		/*
		 * FIXME: Skylake planes can be scaled (with some restrictions),
		 * but this is for another time.
		 */
		intel_plane->can_scale = false;
		intel_plane->max_downscale = 1;
		intel_plane->update_plane = skl_update_plane;
		intel_plane->disable_plane = skl_disable_plane;

		plane_formats = skl_plane_formats;
		num_plane_formats = ARRAY_SIZE(skl_plane_formats);
		break;
	default:
		kfree(intel_plane);
		return -ENODEV;
	}

	intel_plane->pipe = pipe;
	intel_plane->plane = plane;
	intel_plane->check_plane = intel_check_sprite_plane;
	intel_plane->commit_plane = intel_commit_sprite_plane;
	possible_crtcs = (1 << pipe);
	ret = drm_universal_plane_init(dev, &intel_plane->base, possible_crtcs,
				       &intel_plane_funcs,
				       plane_formats, num_plane_formats,
				       DRM_PLANE_TYPE_OVERLAY);
	if (ret) {
		kfree(intel_plane);
		goto out;
	}

	if (!dev->mode_config.rotation_property)
		dev->mode_config.rotation_property =
			drm_mode_create_rotation_property(dev,
							  BIT(DRM_ROTATE_0) |
							  BIT(DRM_ROTATE_180));

	if (dev->mode_config.rotation_property)
		drm_object_attach_property(&intel_plane->base.base,
					   dev->mode_config.rotation_property,
					   state->base.rotation);

	drm_plane_helper_add(&intel_plane->base, &intel_plane_helper_funcs);

 out:
	return ret;
}<|MERGE_RESOLUTION|>--- conflicted
+++ resolved
@@ -1119,35 +1119,7 @@
 	}
 
 	intel_plane = to_intel_plane(plane);
-<<<<<<< HEAD
-	ret = intel_plane->update_colorkey(plane, set);
-
-out_unlock:
-	drm_modeset_unlock_all(dev);
-	return ret;
-}
-
-int intel_sprite_get_colorkey(struct drm_device *dev, void *data,
-			      struct drm_file *file_priv)
-{
-	struct drm_intel_sprite_colorkey *get = data;
-	struct drm_plane *plane;
-	struct intel_plane *intel_plane;
-	int ret = 0;
-
-	if (!drm_core_check_feature(dev, DRIVER_MODESET))
-		return -ENODEV;
-
-	drm_modeset_lock_all(dev);
-
-	plane = drm_plane_find(dev, get->plane_id);
-	if (!plane || plane->type != DRM_PLANE_TYPE_OVERLAY) {
-		ret = -ENOENT;
-		goto out_unlock;
-	}
-=======
 	intel_plane->ckey = *set;
->>>>>>> af8fcb9c
 
 	/*
 	 * The only way this could fail would be due to
