--- conflicted
+++ resolved
@@ -3628,52 +3628,6 @@
 	return 0;
 }
 
-static int
-i915_gem_execbuffer_move_to_gpu(struct drm_device *dev,
-				struct drm_file *file,
-				struct intel_ring_buffer *ring,
-				struct drm_gem_object **objects,
-				int count)
-{
-	struct drm_i915_private *dev_priv = dev->dev_private;
-	int ret, i;
-
-	/* Zero the global flush/invalidate flags. These
-	 * will be modified as new domains are computed
-	 * for each object
-	 */
-	dev->invalidate_domains = 0;
-	dev->flush_domains = 0;
-	dev_priv->mm.flush_rings = 0;
-	for (i = 0; i < count; i++)
-		i915_gem_object_set_to_gpu_domain(objects[i], ring);
-
-	if (dev->invalidate_domains | dev->flush_domains) {
-#if WATCH_EXEC
-		DRM_INFO("%s: invalidate_domains %08x flush_domains %08x\n",
-			  __func__,
-			 dev->invalidate_domains,
-			 dev->flush_domains);
-#endif
-		i915_gem_flush(dev, file,
-			       dev->invalidate_domains,
-			       dev->flush_domains,
-			       dev_priv->mm.flush_rings);
-	}
-
-	for (i = 0; i < count; i++) {
-		struct drm_i915_gem_object *obj = to_intel_bo(objects[i]);
-		/* XXX replace with semaphores */
-		if (obj->ring && ring != obj->ring) {
-			ret = i915_gem_object_wait_rendering(&obj->base, true);
-			if (ret)
-				return ret;
-		}
-	}
-
-	return 0;
-}
-
 /* Throttle our rendering by waiting until the ring has completed our requests
  * emitted over 20 msec ago.
  *
@@ -3939,18 +3893,6 @@
 					      object_list, args->buffer_count);
 	if (ret)
 		goto err;
-<<<<<<< HEAD
-=======
-
-	for (i = 0; i < args->buffer_count; i++) {
-		struct drm_gem_object *obj = object_list[i];
-		uint32_t old_write_domain = obj->write_domain;
-		obj->write_domain = obj->pending_write_domain;
-		trace_i915_gem_object_change_domain(obj,
-						    obj->read_domains,
-						    old_write_domain);
-	}
->>>>>>> c6afd658
 
 #if WATCH_COHERENCY
 	for (i = 0; i < args->buffer_count; i++) {
