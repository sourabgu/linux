/*
 * Asm versions of Xen pv-ops, suitable for either direct use or
 * inlining.  The inline versions are the same as the direct-use
 * versions, with the pre- and post-amble chopped off.
 *
 * This code is encoded for size rather than absolute efficiency, with
 * a view to being able to inline as much as possible.
 *
 * We only bother with direct forms (ie, vcpu in pda) of the
 * operations here; the indirect forms are better handled in C, since
 * they're generally too large to inline anyway.
 */

<<<<<<< HEAD
//#include <asm/asm-offsets.h>
=======
>>>>>>> 58105ef1
#include <asm/thread_info.h>
#include <asm/processor-flags.h>
#include <asm/segment.h>

#include <xen/interface/xen.h>

#include "xen-asm.h"

/*
<<<<<<< HEAD
	Force an event check by making a hypercall,
	but preserve regs before making the call.
=======
 * Force an event check by making a hypercall, but preserve regs
 * before making the call.
>>>>>>> 58105ef1
 */
check_events:
	push %eax
	push %ecx
	push %edx
	call xen_force_evtchn_callback
	pop %edx
	pop %ecx
	pop %eax
	ret

/*
 * We can't use sysexit directly, because we're not running in ring0.
 * But we can easily fake it up using iret.  Assuming xen_sysexit is
 * jumped to with a standard stack frame, we can just strip it back to
 * a standard iret frame and use iret.
 */
ENTRY(xen_sysexit)
	movl PT_EAX(%esp), %eax			/* Shouldn't be necessary? */
	orl $X86_EFLAGS_IF, PT_EFLAGS(%esp)
	lea PT_EIP(%esp), %esp

	jmp xen_iret
ENDPROC(xen_sysexit)

/*
 * This is run where a normal iret would be run, with the same stack setup:
 *	8: eflags
 *	4: cs
 *	esp-> 0: eip
 *
 * This attempts to make sure that any pending events are dealt with
 * on return to usermode, but there is a small window in which an
 * event can happen just before entering usermode.  If the nested
 * interrupt ends up setting one of the TIF_WORK_MASK pending work
 * flags, they will not be tested again before returning to
 * usermode. This means that a process can end up with pending work,
 * which will be unprocessed until the process enters and leaves the
 * kernel again, which could be an unbounded amount of time.  This
 * means that a pending signal or reschedule event could be
 * indefinitely delayed.
 *
 * The fix is to notice a nested interrupt in the critical window, and
 * if one occurs, then fold the nested interrupt into the current
 * interrupt stack frame, and re-process it iteratively rather than
 * recursively.  This means that it will exit via the normal path, and
 * all pending work will be dealt with appropriately.
 *
 * Because the nested interrupt handler needs to deal with the current
 * stack state in whatever form its in, we keep things simple by only
 * using a single register which is pushed/popped on the stack.
 */
ENTRY(xen_iret)
	/* test eflags for special cases */
	testl $(X86_EFLAGS_VM | XEN_EFLAGS_NMI), 8(%esp)
	jnz hyper_iret

	push %eax
	ESP_OFFSET=4	# bytes pushed onto stack

	/*
	 * Store vcpu_info pointer for easy access.  Do it this way to
	 * avoid having to reload %fs
	 */
#ifdef CONFIG_SMP
	GET_THREAD_INFO(%eax)
	movl TI_cpu(%eax), %eax
	movl __per_cpu_offset(,%eax,4), %eax
	mov per_cpu__xen_vcpu(%eax), %eax
#else
	movl per_cpu__xen_vcpu, %eax
#endif

	/* check IF state we're restoring */
	testb $X86_EFLAGS_IF>>8, 8+1+ESP_OFFSET(%esp)

	/*
	 * Maybe enable events.  Once this happens we could get a
	 * recursive event, so the critical region starts immediately
	 * afterwards.  However, if that happens we don't end up
	 * resuming the code, so we don't have to be worried about
	 * being preempted to another CPU.
	 */
	setz XEN_vcpu_info_mask(%eax)
xen_iret_start_crit:

	/* check for unmasked and pending */
	cmpw $0x0001, XEN_vcpu_info_pending(%eax)

	/*
	 * If there's something pending, mask events again so we can
	 * jump back into xen_hypervisor_callback
	 */
	sete XEN_vcpu_info_mask(%eax)

	popl %eax

	/*
	 * From this point on the registers are restored and the stack
	 * updated, so we don't need to worry about it if we're
	 * preempted
	 */
iret_restore_end:

	/*
	 * Jump to hypervisor_callback after fixing up the stack.
	 * Events are masked, so jumping out of the critical region is
	 * OK.
	 */
	je xen_hypervisor_callback

1:	iret
xen_iret_end_crit:
.section __ex_table, "a"
	.align 4
	.long 1b, iret_exc
.previous

hyper_iret:
	/* put this out of line since its very rarely used */
	jmp hypercall_page + __HYPERVISOR_iret * 32

	.globl xen_iret_start_crit, xen_iret_end_crit

/*
 * This is called by xen_hypervisor_callback in entry.S when it sees
 * that the EIP at the time of interrupt was between
 * xen_iret_start_crit and xen_iret_end_crit.  We're passed the EIP in
 * %eax so we can do a more refined determination of what to do.
 *
 * The stack format at this point is:
 *	----------------
 *	 ss		: (ss/esp may be present if we came from usermode)
 *	 esp		:
 *	 eflags		}  outer exception info
 *	 cs		}
 *	 eip		}
 *	---------------- <- edi (copy dest)
 *	 eax		:  outer eax if it hasn't been restored
 *	----------------
 *	 eflags		}  nested exception info
 *	 cs		}   (no ss/esp because we're nested
 *	 eip		}    from the same ring)
 *	 orig_eax	}<- esi (copy src)
 *	 - - - - - - - -
 *	 fs		}
 *	 es		}
 *	 ds		}  SAVE_ALL state
 *	 eax		}
 *	  :		:
 *	 ebx		}<- esp
 *	----------------
 *
 * In order to deliver the nested exception properly, we need to shift
 * everything from the return addr up to the error code so it sits
 * just under the outer exception info.  This means that when we
 * handle the exception, we do it in the context of the outer
 * exception rather than starting a new one.
 *
 * The only caveat is that if the outer eax hasn't been restored yet
 * (ie, it's still on stack), we need to insert its value into the
 * SAVE_ALL state before going on, since it's usermode state which we
 * eventually need to restore.
 */
ENTRY(xen_iret_crit_fixup)
	/*
	 * Paranoia: Make sure we're really coming from kernel space.
	 * One could imagine a case where userspace jumps into the
	 * critical range address, but just before the CPU delivers a
	 * GP, it decides to deliver an interrupt instead.  Unlikely?
	 * Definitely.  Easy to avoid?  Yes.  The Intel documents
	 * explicitly say that the reported EIP for a bad jump is the
	 * jump instruction itself, not the destination, but some
	 * virtual environments get this wrong.
	 */
	movl PT_CS(%esp), %ecx
	andl $SEGMENT_RPL_MASK, %ecx
	cmpl $USER_RPL, %ecx
	je 2f

	lea PT_ORIG_EAX(%esp), %esi
	lea PT_EFLAGS(%esp), %edi

	/*
	 * If eip is before iret_restore_end then stack
	 * hasn't been restored yet.
	 */
	cmp $iret_restore_end, %eax
	jae 1f

	movl 0+4(%edi), %eax		/* copy EAX (just above top of frame) */
	movl %eax, PT_EAX(%esp)

	lea ESP_OFFSET(%edi), %edi	/* move dest up over saved regs */

	/* set up the copy */
1:	std
	mov $PT_EIP / 4, %ecx		/* saved regs up to orig_eax */
	rep movsl
	cld

	lea 4(%edi), %esp		/* point esp to new frame */
2:	jmp xen_do_upcall
<|MERGE_RESOLUTION|>--- conflicted
+++ resolved
@@ -11,10 +11,6 @@
  * they're generally too large to inline anyway.
  */
 
-<<<<<<< HEAD
-//#include <asm/asm-offsets.h>
-=======
->>>>>>> 58105ef1
 #include <asm/thread_info.h>
 #include <asm/processor-flags.h>
 #include <asm/segment.h>
@@ -24,13 +20,8 @@
 #include "xen-asm.h"
 
 /*
-<<<<<<< HEAD
-	Force an event check by making a hypercall,
-	but preserve regs before making the call.
-=======
  * Force an event check by making a hypercall, but preserve regs
  * before making the call.
->>>>>>> 58105ef1
  */
 check_events:
 	push %eax
